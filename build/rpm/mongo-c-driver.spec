--- conflicted
+++ resolved
@@ -1,15 +1,9 @@
 # norootforbuild
 
 %define DriverName    mongo-c-driver
-<<<<<<< HEAD
-%define DriverVersion 1.1.7
-%define BsonName      libbson
-%define BsonVersion   1.1.7
-=======
 %define DriverVersion 1.1.10
 %define BsonName      libbson
 %define BsonVersion   1.1.10
->>>>>>> a74550fe
 
 Name:           %{DriverName}
 Version:        %{DriverVersion}
@@ -123,8 +117,6 @@
 
 
 %changelog -n %{DriverName}
-<<<<<<< HEAD
-=======
 * Tue July 21 2015 A. Jesse Jiryu Davis <jesse@mongodb.com> - 1.1.10-1
 - Release 1.1.10
 
@@ -134,7 +126,6 @@
 * Sun June 21 2015 A. Jesse Jiryu Davis <jesse@mongodb.com> - 1.1.8-1
 - Release 1.1.8
 
->>>>>>> a74550fe
 * Tue June 9 2015 A. Jesse Jiryu Davis <jesse@mongodb.com> - 1.1.7-1
 - Release 1.1.7
 
@@ -203,8 +194,6 @@
 
 
 %changelog -n %{BsonName}
-<<<<<<< HEAD
-=======
 * Tue July 21 2015 A. Jesse Jiryu Davis <jesse@mongodb.com> - 1.1.10-1
 - Release 1.1.10
 
@@ -214,7 +203,6 @@
 * Sun June 21 2015 A. Jesse Jiryu Davis <jesse@mongodb.com> - 1.1.8-1
 - Release 1.1.8
 
->>>>>>> a74550fe
 * Tue June 9 2015 A. Jesse Jiryu Davis <jesse@mongodb.com> - 1.1.7-1
 - Release 1.1.7
 
