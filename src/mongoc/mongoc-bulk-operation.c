/*
 * Copyright 2014 MongoDB, Inc.
 *
 * Licensed under the Apache License, Version 2.0 (the "License");
 * you may not use this file except in compliance with the License.
 * You may obtain a copy of the License at
 *
 *   http://www.apache.org/licenses/LICENSE-2.0
 *
 * Unless required by applicable law or agreed to in writing, software
 * distributed under the License is distributed on an "AS IS" BASIS,
 * WITHOUT WARRANTIES OR CONDITIONS OF ANY KIND, either express or implied.
 * See the License for the specific language governing permissions and
 * limitations under the License.
 */


#include "mongoc-bulk-operation.h"
#include "mongoc-bulk-operation-private.h"
#include "mongoc-client-private.h"
#include "mongoc-error.h"
#include "mongoc-opcode.h"
#include "mongoc-trace.h"
#include "mongoc-write-command-private.h"
#include "mongoc-write-concern-private.h"


/*
 * This is the implementation of both write commands and bulk write commands.
 * They are all implemented as one contiguous set since we'd like to cut down
 * on code duplication here.
 *
 * This implementation is currently naive.
 *
 * Some interesting optimizations might be:
 *
 *   - If unordered mode, send operations as we get them instead of waiting
 *     for execute() to be called. This could save us memcpy()'s too.
 *   - If there is no acknowledgement desired, keep a count of how many
 *     replies we need and ask the socket layer to skip that many bytes
 *     when reading.
 *   - Try to use iovec to send write commands with subdocuments rather than
 *     copying them into the write command document.
 */


mongoc_bulk_operation_t *
mongoc_bulk_operation_new (bool ordered)
{
   mongoc_bulk_operation_t *bulk;

   bulk = bson_malloc0 (sizeof *bulk);
   bulk->ordered = ordered;

   _mongoc_array_init (&bulk->commands, sizeof (mongoc_write_command_t));

   return bulk;
}


mongoc_bulk_operation_t *
_mongoc_bulk_operation_new (mongoc_client_t              *client,        /* IN */
                            const char                   *database,      /* IN */
                            const char                   *collection,    /* IN */
                            uint32_t                      hint,          /* IN */
                            bool                          ordered,       /* IN */
                            const mongoc_write_concern_t *write_concern) /* IN */
{
   mongoc_bulk_operation_t *bulk;

   BSON_ASSERT (client);
   BSON_ASSERT (collection);

   bulk = mongoc_bulk_operation_new (ordered);
   bulk->client = client;
   bulk->database = bson_strdup (database);
   bulk->collection = bson_strdup (collection);
   bulk->hint = hint;
   bulk->write_concern = mongoc_write_concern_copy (write_concern);
   bulk->executed = false;

   return bulk;
}


void
mongoc_bulk_operation_destroy (mongoc_bulk_operation_t *bulk) /* IN */
{
   mongoc_write_command_t *command;
   int i;

   if (bulk) {
      for (i = 0; i < bulk->commands.len; i++) {
         command = &_mongoc_array_index (&bulk->commands,
                                         mongoc_write_command_t, i);
         _mongoc_write_command_destroy (command);
      }

      bson_free (bulk->database);
      bson_free (bulk->collection);
      mongoc_write_concern_destroy (bulk->write_concern);
      _mongoc_array_destroy (&bulk->commands);

      if (bulk->executed) {
         _mongoc_write_result_destroy (&bulk->result);
      }

      bson_free (bulk);
   }
}


void
mongoc_bulk_operation_remove (mongoc_bulk_operation_t *bulk,     /* IN */
                              const bson_t            *selector) /* IN */
{
   mongoc_write_command_t command = { 0 };
   mongoc_write_command_t *last;

   ENTRY;

   bson_return_if_fail (bulk);
   bson_return_if_fail (selector);

<<<<<<< HEAD
   if (bulk->commands.len) {
      last = &_mongoc_array_index (&bulk->commands,
                                   mongoc_write_command_t,
                                   bulk->commands.len - 1);
      if ((last->type == MONGOC_WRITE_COMMAND_DELETE) &&
          last->u.delete.multi) {
         _mongoc_write_command_delete_append (last, &selector, 1);
         EXIT;
      }
   }

   _mongoc_write_command_init_delete (&command, &selector, 1, true,
      bulk->ordered);

=======
   ENTRY;

   _mongoc_write_command_init_delete (&command, selector, true, bulk->ordered);
>>>>>>> 39dd6409
   _mongoc_array_append_val (&bulk->commands, command);

   EXIT;
}


void
mongoc_bulk_operation_remove_one (mongoc_bulk_operation_t *bulk,     /* IN */
                                  const bson_t            *selector) /* IN */
{
   mongoc_write_command_t command = { 0 };
   mongoc_write_command_t *last;

   ENTRY;

   bson_return_if_fail (bulk);
   bson_return_if_fail (selector);

<<<<<<< HEAD
   if (bulk->commands.len) {
      last = &_mongoc_array_index (&bulk->commands,
                                   mongoc_write_command_t,
                                   bulk->commands.len - 1);
      if ((last->type == MONGOC_WRITE_COMMAND_DELETE) &&
          !last->u.delete.multi) {
         _mongoc_write_command_delete_append (last, &selector, 1);
         EXIT;
      }
   }

   _mongoc_write_command_init_delete (&command, &selector, 1, false,
      bulk->ordered);

=======
   ENTRY;

   _mongoc_write_command_init_delete (&command, selector, false, bulk->ordered);
>>>>>>> 39dd6409
   _mongoc_array_append_val (&bulk->commands, command);

   EXIT;
}


void
mongoc_bulk_operation_delete (mongoc_bulk_operation_t *bulk,
                              const bson_t            *selector)
{
   ENTRY;

   mongoc_bulk_operation_remove (bulk, selector);

   EXIT;
}


void
mongoc_bulk_operation_delete_one (mongoc_bulk_operation_t *bulk,
                                  const bson_t            *selector)
{
   ENTRY;

   mongoc_bulk_operation_remove_one (bulk, selector);

   EXIT;
}


void
mongoc_bulk_operation_insert (mongoc_bulk_operation_t *bulk,
                              const bson_t            *document)
{
   mongoc_write_command_t command = { 0 };
   mongoc_write_command_t *last;

   ENTRY;

   bson_return_if_fail (bulk);
   bson_return_if_fail (document);

   if (bulk->commands.len) {
      last = &_mongoc_array_index (&bulk->commands,
                                   mongoc_write_command_t,
                                   bulk->commands.len - 1);

      if (last->type == MONGOC_WRITE_COMMAND_INSERT) {
         _mongoc_write_command_insert_append (last, &document, 1);
         EXIT;
      }
   }

   _mongoc_write_command_init_insert (&command, &document, 1, bulk->ordered,
      !_mongoc_write_concern_needs_gle (bulk->write_concern));

   _mongoc_array_append_val (&bulk->commands, command);

   EXIT;
}


void
mongoc_bulk_operation_replace_one (mongoc_bulk_operation_t *bulk,
                                   const bson_t            *selector,
                                   const bson_t            *document,
                                   bool                     upsert)
{
   mongoc_write_command_t command = { 0 };
   size_t err_off;

   bson_return_if_fail (bulk);
   bson_return_if_fail (selector);
   bson_return_if_fail (document);

   ENTRY;

   if (!bson_validate (document,
                       (BSON_VALIDATE_DOT_KEYS | BSON_VALIDATE_DOLLAR_KEYS),
                       &err_off)) {
      MONGOC_WARNING ("%s(): replacement document may not contain "
                      "$ or . in keys. Ingoring document.",
                      __FUNCTION__);
      EXIT;
   }

   _mongoc_write_command_init_update (&command, selector, document, upsert,
                                      false, bulk->ordered);
   _mongoc_array_append_val (&bulk->commands, command);

   EXIT;
}


void
mongoc_bulk_operation_update (mongoc_bulk_operation_t *bulk,
                              const bson_t            *selector,
                              const bson_t            *document,
                              bool                     upsert)
{
   bool multi = true;
   mongoc_write_command_t command = { 0 };
   bson_iter_t iter;
   mongoc_write_command_t *last;

   bson_return_if_fail (bulk);
   bson_return_if_fail (selector);
   bson_return_if_fail (document);

   ENTRY;

   if (bson_iter_init (&iter, document)) {
      while (bson_iter_next (&iter)) {
         if (!strchr (bson_iter_key (&iter), '$')) {
            MONGOC_WARNING ("%s(): update only works with $ operators.",
                            __FUNCTION__);
            EXIT;
         }
      }
   }

   if (bulk->commands.len) {
      last = &_mongoc_array_index (&bulk->commands,
                                   mongoc_write_command_t,
                                   bulk->commands.len - 1);
      if (last->type == MONGOC_WRITE_COMMAND_UPDATE) {
         _mongoc_write_command_update_append (last, selector, document, multi, upsert);
         EXIT;
      }
   }

   _mongoc_write_command_init_update (&command, selector, document, upsert,
                                      multi, bulk->ordered);
   _mongoc_array_append_val (&bulk->commands, command);
   EXIT;
}


void
mongoc_bulk_operation_update_one (mongoc_bulk_operation_t *bulk,
                                  const bson_t            *selector,
                                  const bson_t            *document,
                                  bool                     upsert)
{
   mongoc_write_command_t command = { 0 };
   bson_iter_t iter;

   bson_return_if_fail (bulk);
   bson_return_if_fail (selector);
   bson_return_if_fail (document);

   ENTRY;

   if (bson_iter_init (&iter, document)) {
      while (bson_iter_next (&iter)) {
         if (!strchr (bson_iter_key (&iter), '$')) {
            MONGOC_WARNING ("%s(): update_one only works with $ operators.",
                            __FUNCTION__);
            EXIT;
         }
      }
   }

   _mongoc_write_command_init_update (&command, selector, document, upsert,
                                      false, bulk->ordered);
   _mongoc_array_append_val (&bulk->commands, command);
   EXIT;
}


uint32_t
mongoc_bulk_operation_execute (mongoc_bulk_operation_t *bulk,  /* IN */
                               bson_t                  *reply, /* OUT */
                               bson_error_t            *error) /* OUT */
{
   mongoc_write_command_t *command;
   uint32_t hint = 0;
   bool ret;
   int i;

   ENTRY;

   bson_return_val_if_fail (bulk, false);

   if (bulk->executed) {
      _mongoc_write_result_destroy (&bulk->result);
   }

   _mongoc_write_result_init (&bulk->result);

   bulk->executed = true;

   if (!bulk->client) {
      bson_set_error (error,
                      MONGOC_ERROR_COMMAND,
                      MONGOC_ERROR_COMMAND_INVALID_ARG,
                      "mongoc_bulk_operation_execute() requires a client "
                      "and one has not been set.");
      RETURN (false);
   } else if (!bulk->database) {
      bson_set_error (error,
                      MONGOC_ERROR_COMMAND,
                      MONGOC_ERROR_COMMAND_INVALID_ARG,
                      "mongoc_bulk_operation_execute() requires a database "
                      "and one has not been set.");
      RETURN (false);
   } else if (!bulk->collection) {
      bson_set_error (error,
                      MONGOC_ERROR_COMMAND,
                      MONGOC_ERROR_COMMAND_INVALID_ARG,
                      "mongoc_bulk_operation_execute() requires a collection "
                      "and one has not been set.");
      RETURN (false);
   }

   if (reply) {
      bson_init (reply);
   }

   if (!bulk->commands.len) {
      bson_set_error (error,
                      MONGOC_ERROR_COMMAND,
                      MONGOC_ERROR_COMMAND_INVALID_ARG,
                      "Cannot do an empty bulk write");
      RETURN (false);
   }

   for (i = 0; i < bulk->commands.len; i++) {
      command = &_mongoc_array_index (&bulk->commands,
                                      mongoc_write_command_t, i);

      _mongoc_write_command_execute (command, bulk->client, hint,
                                     bulk->database, bulk->collection,
                                     bulk->write_concern, &bulk->result);

      hint = command->hint;

      if (bulk->result.failed && bulk->ordered) {
         GOTO (cleanup);
      }
   }

cleanup:
   ret = _mongoc_write_result_complete (&bulk->result, reply, error);

   RETURN (ret ? hint : 0);
}

void
mongoc_bulk_operation_set_write_concern (mongoc_bulk_operation_t      *bulk,
                                         const mongoc_write_concern_t *write_concern)
{
   bson_return_if_fail (bulk);

   if (bulk->write_concern) {
      mongoc_write_concern_destroy (bulk->write_concern);
   }

   if (write_concern) {
      bulk->write_concern = mongoc_write_concern_copy (write_concern);
   } else {
      bulk->write_concern = mongoc_write_concern_new ();
   }
}

const mongoc_write_concern_t *
mongoc_bulk_operation_get_write_concern (const mongoc_bulk_operation_t *bulk)
{
   bson_return_val_if_fail (bulk, NULL);

   return bulk->write_concern;
}


void
mongoc_bulk_operation_set_database (mongoc_bulk_operation_t *bulk,
                                    const char              *database)
{
   bson_return_if_fail (bulk);

   if (bulk->database) {
      bson_free (bulk->database);
   }

   bulk->database = bson_strdup (database);
}


void
mongoc_bulk_operation_set_collection (mongoc_bulk_operation_t *bulk,
                                      const char              *collection)
{
   bson_return_if_fail (bulk);

   if (bulk->collection) {
      bson_free (bulk->collection);
   }

   bulk->collection = bson_strdup (collection);
}


void
mongoc_bulk_operation_set_client (mongoc_bulk_operation_t *bulk,
                                  void                    *client)
{
   bson_return_if_fail (bulk);

   bulk->client = client;
}


void
mongoc_bulk_operation_set_hint (mongoc_bulk_operation_t *bulk,
                                uint32_t                 hint)
{
   bson_return_if_fail (bulk);

   bulk->hint = hint;
}<|MERGE_RESOLUTION|>--- conflicted
+++ resolved
@@ -122,7 +122,6 @@
    bson_return_if_fail (bulk);
    bson_return_if_fail (selector);
 
-<<<<<<< HEAD
    if (bulk->commands.len) {
       last = &_mongoc_array_index (&bulk->commands,
                                    mongoc_write_command_t,
@@ -134,14 +133,8 @@
       }
    }
 
-   _mongoc_write_command_init_delete (&command, &selector, 1, true,
-      bulk->ordered);
-
-=======
-   ENTRY;
-
-   _mongoc_write_command_init_delete (&command, selector, true, bulk->ordered);
->>>>>>> 39dd6409
+   _mongoc_write_command_init_delete (&command, &selector, 1, true, bulk->ordered);
+
    _mongoc_array_append_val (&bulk->commands, command);
 
    EXIT;
@@ -160,7 +153,6 @@
    bson_return_if_fail (bulk);
    bson_return_if_fail (selector);
 
-<<<<<<< HEAD
    if (bulk->commands.len) {
       last = &_mongoc_array_index (&bulk->commands,
                                    mongoc_write_command_t,
@@ -175,11 +167,6 @@
    _mongoc_write_command_init_delete (&command, &selector, 1, false,
       bulk->ordered);
 
-=======
-   ENTRY;
-
-   _mongoc_write_command_init_delete (&command, selector, false, bulk->ordered);
->>>>>>> 39dd6409
    _mongoc_array_append_val (&bulk->commands, command);
 
    EXIT;
