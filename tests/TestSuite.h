--- conflicted
+++ resolved
@@ -215,7 +215,6 @@
    } while (0)
 
 
-<<<<<<< HEAD
 #ifdef _WIN32
 # define gettestpid _getpid
 #else
@@ -239,7 +238,6 @@
 # define END_IGNORE_DEPRECATIONS
 #endif
 
-=======
 #define ASSERT_OR_PRINT_ERRNO(_statement, _errcode) \
    do { \
       if (! (_statement)) { \
@@ -250,7 +248,6 @@
          abort(); \
       } \
    } while (0)
->>>>>>> 3d8cf861
 
 #define MAX_TEST_NAME_LENGTH 500
 
