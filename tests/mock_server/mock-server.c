/*
 * Copyright 2015 MongoDB, Inc.
 *
 * Licensed under the Apache License, Version 2.0 (the "License");
 * you may not use this file except in compliance with the License.
 * You may obtain a copy of the License at
 *
 *   http://www.apache.org/licenses/LICENSE-2.0
 *
 * Unless required by applicable law or agreed to in writing, software
 * distributed under the License is distributed on an "AS IS" BASIS,
 * WITHOUT WARRANTIES OR CONDITIONS OF ANY KIND, either express or implied.
 * See the License for the specific language governing permissions and
 * limitations under the License.
 */


#include "mongoc.h"

#include "mongoc-buffer-private.h"
#include "mongoc-rpc-private.h"
#include "mongoc-socket-private.h"
#include "mongoc-thread-private.h"
#include "mongoc-trace.h"
#include "mongoc-util-private.h"
#include "mongoc-stream-tls.h"
#include "sync-queue.h"
#include "mock-server.h"
#include "../test-conveniences.h"
#include "../test-libmongoc.h"


#define TIMEOUT 100


struct _mock_server_t
{
   bool running;
   bool stopped;
   bool verbose;
   bool rand_delay;
   int64_t request_timeout_msec;
   uint16_t port;
   mongoc_socket_t *sock;
   char *uri_str;
   mongoc_uri_t *uri;
   mongoc_thread_t main_thread;
   mongoc_cond_t cond;
   mongoc_mutex_t mutex;
   int32_t last_response_id;
   mongoc_array_t worker_threads;
   sync_queue_t *q;
   mongoc_array_t autoresponders;
   int last_autoresponder_id;
   int64_t start_time;

<<<<<<< HEAD
#ifdef MONGOC_ENABLE_OPENSSL
   bool ssl;
   mongoc_ssl_opt_t ssl_opts;
=======
#ifdef MONGOC_ENABLE_SSL
   mongoc_ssl_opt_t *ssl_opts;
>>>>>>> 3d8cf861
#endif
};


struct _autoresponder_handle_t
{
   autoresponder_t responder;
   void *data;
   destructor_t destructor;
   int id;
};


static void *main_thread (void *data);

static void *worker_thread (void *data);

void autoresponder_handle_destroy (autoresponder_handle_t *handle);

static uint16_t get_port (mongoc_socket_t *sock);


/*--------------------------------------------------------------------------
 *
 * mock_server_new --
 *
 *       Get a new mock_server_t. Call mock_server_run to start it,
 *       then mock_server_get_uri to connect.
 *
 *       This server does not autorespond to "ismaster".
 *
 * Returns:
 *       A server you must mock_server_destroy.
 *
 * Side effects:
 *       None.
 *
 *--------------------------------------------------------------------------
 */

mock_server_t *
mock_server_new ()
{
   mock_server_t *server = (mock_server_t *)bson_malloc0 (sizeof (mock_server_t));

   server->request_timeout_msec = 10 * 1000;
   _mongoc_array_init (&server->autoresponders,
                       sizeof (autoresponder_handle_t));
   _mongoc_array_init (&server->worker_threads,
                       sizeof (mongoc_thread_t));
   mongoc_cond_init (&server->cond);
   mongoc_mutex_init (&server->mutex);
   server->q = q_new ();
   server->start_time = bson_get_monotonic_time ();

   if (test_framework_getenv_bool ("MONGOC_TEST_SERVER_VERBOSE")) {
      server->verbose = true;
   }

   return server;
}


/*--------------------------------------------------------------------------
 *
 * mock_server_with_autoismaster --
 *
 *       A new mock_server_t that autoresponds to ismaster. Call
 *       mock_server_run to start it, then mock_server_get_uri to
 *       connect.
 *
 * Returns:
 *       A server you must mock_server_destroy.
 *
 * Side effects:
 *       None.
 *
 *--------------------------------------------------------------------------
 */

mock_server_t *
mock_server_with_autoismaster (int32_t max_wire_version)
{
   mock_server_t *server = mock_server_new ();

   /* TODO: max_wire_version 0 is special */
   char *ismaster = bson_strdup_printf ("{'ok': 1.0,"
                                        " 'ismaster': true,"
                                        " 'minWireVersion': 0,"
                                        " 'maxWireVersion': %d}",
                                        max_wire_version);

   mock_server_auto_ismaster (server, ismaster);

   bson_free (ismaster);

   return server;
}


static bool
hangup (request_t *request,
        void *ctx)
{
   mock_server_hangs_up (request);
   request_destroy (request);
   return true;
}


/*--------------------------------------------------------------------------
 *
 * mock_server_down --
 *
 *       A new mock_server_t hangs up. Call mock_server_run to start it,
 *       then mock_server_get_uri to connect.
 *
 * Returns:
 *       A server you must mock_server_destroy.
 *
 * Side effects:
 *       None.
 *
 *--------------------------------------------------------------------------
 */

mock_server_t *
mock_server_down (void)
{
   mock_server_t *server = mock_server_new ();

   mock_server_autoresponds (server, hangup, NULL, NULL);

   return server;
}


#ifdef MONGOC_ENABLE_SSL

/*--------------------------------------------------------------------------
 *
 * mock_server_set_ssl_opts --
 *
 *       Set server-side SSL options before calling mock_server_run.
 *
 * Returns:
 *       None.
 *
 * Side effects:
 *       None.
 *
 *--------------------------------------------------------------------------
 */
void
mock_server_set_ssl_opts (mock_server_t *server,
                          mongoc_ssl_opt_t *opts)
{
   mongoc_mutex_lock (&server->mutex);
   server->ssl = true;
   memcpy (&server->ssl_opts, opts, sizeof *opts);
   mongoc_mutex_unlock (&server->mutex);
}

#endif

/*--------------------------------------------------------------------------
 *
 * mock_server_run --
 *
 *       Start listening on an unused port. After this, call
 *       mock_server_get_uri to connect.
 *
 * Returns:
 *       The bound port.
 *
 * Side effects:
 *       The server's port and URI are set.
 *
 *--------------------------------------------------------------------------
 */

uint16_t
mock_server_run (mock_server_t *server)
{
   mongoc_socket_t *ssock;
   struct sockaddr_in bind_addr;
   int optval;
   uint16_t bound_port;

   MONGOC_INFO ("Starting mock server on port %d.", server->port);

   ssock = mongoc_socket_new (AF_INET, SOCK_STREAM, 0);
   if (!ssock) {
      perror ("Failed to create socket.");
      return 0;
   }

   optval = 1;
   mongoc_socket_setsockopt (ssock, SOL_SOCKET, SO_REUSEADDR, &optval,
                             sizeof optval);

   memset (&bind_addr, 0, sizeof bind_addr);

   bind_addr.sin_family = AF_INET;
   bind_addr.sin_addr.s_addr = htonl (INADDR_ANY);

   /* bind to unused port */
   bind_addr.sin_port = htons (0);

   if (-1 == mongoc_socket_bind (ssock,
                                 (struct sockaddr *) &bind_addr,
                                 sizeof bind_addr)) {
      perror ("Failed to bind socket");
      return 0;
   }

   if (-1 == mongoc_socket_listen (ssock, 10)) {
      perror ("Failed to put socket into listen mode");
      return 0;
   }

   bound_port = get_port (ssock);
   if (!bound_port) {
      perror ("Failed to get bound port number");
      return 0;
   }

   mongoc_mutex_lock (&server->mutex);

   server->sock = ssock;
   server->port = bound_port;
   /* TODO: configurable timeouts, perhaps from env */
   server->uri_str = bson_strdup_printf (
         "mongodb://127.0.0.1:%hu/?serverselectiontimeoutms=10000&"
         "sockettimeoutms=10000",
         bound_port);
   server->uri = mongoc_uri_new (server->uri_str);

   mongoc_thread_create (&server->main_thread, main_thread, (void *) server);

   /* wait for main thread to start */
   mongoc_cond_wait (&server->cond, &server->mutex);
   mongoc_mutex_unlock (&server->mutex);

   if (mock_server_get_verbose (server)) {
      fprintf (stderr, "listening on port %hu\n", bound_port);
      fflush (stdout);
   }

   return (uint16_t) bound_port;
}


/*--------------------------------------------------------------------------
 *
 * mock_server_autoresponds --
 *
 *       Respond to matching requests. "data" is passed to the responder
 *       callback, and passed to "destructor" when the autoresponder is
 *       destroyed.
 *
 *       Responders are run most-recently-added-first until one returns
 *       true to indicate it has handled the request. If none handles it,
 *       the request is enqueued until a call to mock_server_receives_*.
 *
 *       Autoresponders must call request_destroy after handling a
 *       request.
 *
 * Returns:
 *       An id for mock_server_remove_autoresponder.
 *
 * Side effects:
 *       If a matching request is enqueued, pop it and respond.
 *
 *--------------------------------------------------------------------------
 */

int
mock_server_autoresponds (mock_server_t *server,
                          autoresponder_t responder,
                          void *data,
                          destructor_t destructor)
{
   autoresponder_handle_t handle = { responder, data, destructor };
   int id;

   mongoc_mutex_lock (&server->mutex);
   id = handle.id = server->last_autoresponder_id++;
   /* TODO: peek and see if a matching request is enqueued */
   _mongoc_array_append_val (&server->autoresponders, handle);
   mongoc_mutex_unlock (&server->mutex);

   return id;
}


/*--------------------------------------------------------------------------
 *
 * mock_server_remove_autoresponder --
 *
 *       Remove a responder callback. Pass in the id returned by
 *       mock_server_autoresponds.
 *
 * Returns:
 *       None.
 *
 * Side effects:
 *       The responder's destructor is called on its "data" pointer.
 *
 *--------------------------------------------------------------------------
 */

void
mock_server_remove_autoresponder (mock_server_t *server,
                                  int id)
{
   size_t i;
   autoresponder_handle_t *handles;

   mongoc_mutex_lock (&server->mutex);
   handles = (autoresponder_handle_t *) server->autoresponders.data;
   for (i = 0; i < server->autoresponders.len; i++) {
      if (handles[i].id == id) {
         /* left-shift everyone after */
         server->autoresponders.len--;
         for (; i < server->autoresponders.len; i++) {
            handles[i] = handles[i + 1];
         }

         autoresponder_handle_destroy (handles);

         break;
      }
   }

   mongoc_mutex_unlock (&server->mutex);
}


static bool
auto_ismaster (request_t *request,
               void *data)
{
   const char *response_json = (const char *) data;
   char *quotes_replaced;
   bson_t response;
   bson_error_t error;

   if (!request->is_command || strcasecmp (request->command_name, "ismaster")) {
      return false;
   }

   quotes_replaced = single_quotes_to_double (response_json);

   if (!bson_init_from_json (&response, quotes_replaced, -1, &error)) {
      fprintf (stderr, "%s\n", error.message);
      fflush (stderr);
      abort ();
   }

   if (mock_server_get_rand_delay (request->server)) {
      _mongoc_usleep ((int64_t) (rand () % 10) * 1000);
   }

   mock_server_replies (request,
                        MONGOC_REPLY_NONE,
                        0,
                        0,
                        1,
                        response_json);

   bson_destroy (&response);
   bson_free (quotes_replaced);
   request_destroy (request);
   return true;
}


/*--------------------------------------------------------------------------
 *
 * mock_server_auto_ismaster --
 *
 *       Autorespond to "ismaster" with the provided document.
 *
 * Returns:
 *       An id for mock_server_remove_autoresponder.
 *
 * Side effects:
 *       If a matching request is enqueued, pop it and respond.
 *
 *--------------------------------------------------------------------------
 */

int
mock_server_auto_ismaster (mock_server_t *server,
                           const char *response_json,
                           ...)
{
   char *formatted_response_json;
   va_list args;

   va_start (args, response_json);
   formatted_response_json = bson_strdupv_printf (response_json, args);
   va_end (args);

   return mock_server_autoresponds (server,
                                    auto_ismaster,
                                    (void *) formatted_response_json,
                                    bson_free);
}


/*--------------------------------------------------------------------------
 *
 * mock_server_get_uri --
 *
 *       Call after mock_server_run to get the connection string.
 *
 * Returns:
 *       A const URI.
 *
 * Side effects:
 *       None.
 *
 *--------------------------------------------------------------------------
 */

const mongoc_uri_t *
mock_server_get_uri (mock_server_t *server)
{
   mongoc_uri_t *uri;

   mongoc_mutex_lock (&server->mutex);
   uri = server->uri;
   mongoc_mutex_unlock (&server->mutex);

   return uri;
}


/*--------------------------------------------------------------------------
 *
 * mock_server_get_host_and_port --
 *
 *       Call after mock_server_run to get the server's "host:port".
 *
 * Returns:
 *       A const string.
 *
 * Side effects:
 *       None.
 *
 *--------------------------------------------------------------------------
 */

const char *
mock_server_get_host_and_port (mock_server_t *server)
{
   const mongoc_uri_t *uri;

   uri = mock_server_get_uri (server);
   assert (uri);  /* must call after mock_server_run */
   return (mongoc_uri_get_hosts (uri))->host_and_port;
}


/*--------------------------------------------------------------------------
 *
 * mock_server_get_port --
 *
 *       Call after mock_server_run to get the server's listening port.
 *
 * Returns:
 *       A port number.
 *
 * Side effects:
 *       None.
 *
 *--------------------------------------------------------------------------
 */

uint16_t
mock_server_get_port (mock_server_t *server)
{
   return server->port;
}


/*--------------------------------------------------------------------------
 *
 * mock_server_get_verbose --
 *
 *       Is the server set to log during normal operation?
 *
 *--------------------------------------------------------------------------
 */

bool
mock_server_get_verbose (mock_server_t *server)
{
   bool verbose;

   mongoc_mutex_lock (&server->mutex);
   verbose = server->verbose;
   mongoc_mutex_unlock (&server->mutex);

   return verbose;
}

/*--------------------------------------------------------------------------
 *
 * mock_server_set_verbose --
 *
 *       Tell the server whether to log during normal operation.
 *
 *--------------------------------------------------------------------------
 */

void
mock_server_set_verbose (mock_server_t *server, bool verbose)
{
   mongoc_mutex_lock (&server->mutex);
   server->verbose = verbose;
   mongoc_mutex_unlock (&server->mutex);
}


/*--------------------------------------------------------------------------
 *
 * mock_server_get_request_timeout_msec --
 *
 *       How long mock_server_receives_* functions wait for a client
 *       request before giving up and returning NULL.
 *
 *--------------------------------------------------------------------------
 */

int64_t
mock_server_get_request_timeout_msec (mock_server_t *server)
{
   int64_t request_timeout_msec;

   mongoc_mutex_lock (&server->mutex);
   request_timeout_msec = server->request_timeout_msec;
   mongoc_mutex_unlock (&server->mutex);

   return request_timeout_msec;
}

/*--------------------------------------------------------------------------
 *
 * mock_server_set_request_timeout_msec --
 *
 *       How long mock_server_receives_* functions wait for a client
 *       request before giving up and returning NULL.
 *
 *--------------------------------------------------------------------------
 */

void
mock_server_set_request_timeout_msec (mock_server_t *server,
                                      int64_t request_timeout_msec)
{
   mongoc_mutex_lock (&server->mutex);
   server->request_timeout_msec = request_timeout_msec;
   mongoc_mutex_unlock (&server->mutex);
}


/*--------------------------------------------------------------------------
 *
 * mock_server_get_rand_delay --
 *
 *       Does the server delay a random duration before responding?
 *
 *--------------------------------------------------------------------------
 */

bool
mock_server_get_rand_delay (mock_server_t *server)
{
   bool rand_delay;

   mongoc_mutex_lock (&server->mutex);
   rand_delay = server->rand_delay;
   mongoc_mutex_unlock (&server->mutex);

   return rand_delay;
}

/*--------------------------------------------------------------------------
 *
 * mock_server_set_rand_delay --
 *
 *       Whether to delay a random duration before responding.
 *
 *--------------------------------------------------------------------------
 */

void
mock_server_set_rand_delay (mock_server_t *server, bool rand_delay)
{
   mongoc_mutex_lock (&server->mutex);
   server->rand_delay = rand_delay;
   mongoc_mutex_unlock (&server->mutex);
}


/*--------------------------------------------------------------------------
 *
 * mock_server_set_rand_delay --
 *
 *       Whether to delay a random duration before responding.
 *
 *--------------------------------------------------------------------------
 */

double
mock_server_get_uptime_sec (mock_server_t *server)
{
   double uptime;

   mongoc_mutex_lock (&server->mutex);
   uptime = (bson_get_monotonic_time () - server->start_time) / 1e6;
   mongoc_mutex_unlock (&server->mutex);

   return uptime;
}


sync_queue_t *
mock_server_get_queue (mock_server_t *server)
{
   sync_queue_t *q;

   mongoc_mutex_lock (&server->mutex);
   q = server->q;
   mongoc_mutex_unlock (&server->mutex);

   return q;
}


request_t *
mock_server_receives_request (mock_server_t *server)
{
   sync_queue_t *q;

   q = mock_server_get_queue (server);
   return (request_t *) q_get (q, server->request_timeout_msec);
}


/*--------------------------------------------------------------------------
 *
 * mock_server_receives_command --
 *
 *       Pop a client request if one is enqueued, or wait up to
 *       request_timeout_ms for the client to send a request.
 *
 * Returns:
 *       A request you must request_destroy, or NULL if the request does
 *       not match.
 *
 * Side effects:
 *       Logs if the current request is not a command matching
 *       database_name, command_name, and command_json.
 *
 *--------------------------------------------------------------------------
 */

request_t *
mock_server_receives_command (mock_server_t *server,
                              const char *database_name,
                              mongoc_query_flags_t flags,
                              const char *command_json,
                              ...)
{
   va_list args;
   char *formatted_command_json = NULL;
   char *ns;
   request_t *request;

   va_start (args, command_json);
   if (command_json) {
      formatted_command_json = bson_strdupv_printf (command_json, args);
   }
   va_end (args);

   ns = bson_strdup_printf ("%s.$cmd", database_name);

   request = mock_server_receives_request (server);

   if (request && !request_matches_query (request,
                                          ns,
                                          flags,
                                          0,
                                          1,
                                          formatted_command_json,
                                          NULL,
                                          true)) {
      request_destroy (request);
      request = NULL;
   }

   bson_free (formatted_command_json);
   bson_free (ns);

   return request;
}


/*--------------------------------------------------------------------------
 *
 * mock_server_receives_ismaster --
 *
 *       Pop a client ismaster call if one is enqueued, or wait up to
 *       request_timeout_ms for the client to send a request.
 *
 * Returns:
 *       A request you must request_destroy, or NULL if the current
 *       request is not an ismaster command.
 *
 * Side effects:
 *       Logs if the current request is not an ismaster command.
 *
 *--------------------------------------------------------------------------
 */

request_t *
mock_server_receives_ismaster (mock_server_t *server)
{
   return mock_server_receives_command (
      server, "admin", MONGOC_QUERY_SLAVE_OK, "{'isMaster': 1}");
}


/*--------------------------------------------------------------------------
 *
 * mock_server_receives_gle --
 *
 *       Pop a client request if one is enqueued, or wait up to
 *       request_timeout_ms for the client to send a request.
 *
 * Returns:
 *       A request you must request_destroy, or NULL if the request does
 *       not match.
 *
 * Side effects:
 *       Logs if the current request is not getLastError.
 *
 *--------------------------------------------------------------------------
 */

request_t *
mock_server_receives_gle (mock_server_t *server,
                          const char *database_name)
{
   return mock_server_receives_command (server, database_name,
                                        MONGOC_QUERY_NONE,
                                        "{'getLastError': 1}");
}

/*--------------------------------------------------------------------------
 *
 * mock_server_receives_query --
 *
 *       Pop a client request if one is enqueued, or wait up to
 *       request_timeout_ms for the client to send a request.
 *
 * Returns:
 *       A request you must request_destroy, or NULL if the request does
 *       not match.
 *
 * Side effects:
 *       Logs if the current request is not a query matching ns, flags,
 *       skip, n_return, query_json, and fields_json.
 *
 *--------------------------------------------------------------------------
 */

request_t *
mock_server_receives_query (mock_server_t *server,
                            const char *ns,
                            mongoc_query_flags_t flags,
                            uint32_t skip,
                            uint32_t n_return,
                            const char *query_json,
                            const char *fields_json)
{
   request_t *request;

   request = mock_server_receives_request (server);

   if (request && !request_matches_query (request,
                                          ns,
                                          flags,
                                          skip,
                                          n_return,
                                          query_json,
                                          fields_json,
                                          false)) {
      request_destroy (request);
      return NULL;
   }

   return request;
}


/*--------------------------------------------------------------------------
 *
 * mock_server_receives_insert --
 *
 *       Pop a client request if one is enqueued, or wait up to
 *       request_timeout_ms for the client to send a request.
 *
 * Returns:
 *       A request you must request_destroy, or NULL if the request does
 *       not match.
 *
 * Side effects:
 *       Logs if the current request is not an insert matching ns, flags,
 *       and doc_json.
 *
 *--------------------------------------------------------------------------
 */

request_t *
mock_server_receives_insert (mock_server_t *server,
                             const char *ns,
                             mongoc_insert_flags_t flags,
                             const char *doc_json)
{
   request_t *request;

   request = mock_server_receives_request (server);

   if (request && !request_matches_insert (request,
                                           ns,
                                           flags,
                                           doc_json)) {
      request_destroy (request);
      return NULL;
   }

   return request;
}

/*--------------------------------------------------------------------------
 *
 * mock_server_receives_bulk_insert --
 *
 *       Pop a client request if one is enqueued, or wait up to
 *       request_timeout_ms for the client to send a request.
 *
 * Returns:
 *       A request you must request_destroy, or NULL if the request does
 *       not match.
 *
 * Side effects:
 *       Logs if the current request is not an insert matching ns and flags,
 *       with "n" documents.
 *
 *--------------------------------------------------------------------------
 */

request_t *
mock_server_receives_bulk_insert (mock_server_t *server,
                                  const char *ns,
                                  mongoc_insert_flags_t flags,
                                  int n)
{
   request_t *request;

   request = mock_server_receives_request (server);

   if (request && !request_matches_bulk_insert (request,
                                                ns,
                                                flags,
                                                n)) {
      request_destroy (request);
      return NULL;
   }

   return request;
}

/*--------------------------------------------------------------------------
 *
 * mock_server_receives_update --
 *
 *       Pop a client request if one is enqueued, or wait up to
 *       request_timeout_ms for the client to send a request.
 *
 * Returns:
 *       A request you must request_destroy, or NULL if the request does
 *       not match.
 *
 * Side effects:
 *       Logs if the current request is not an update matching ns, flags,
 *       selector_json, and update_json.
 *
 *--------------------------------------------------------------------------
 */

request_t *
mock_server_receives_update (mock_server_t *server,
                             const char *ns,
                             mongoc_update_flags_t flags,
                             const char *selector_json,
                             const char *update_json)
{
   request_t *request;

   request = mock_server_receives_request (server);

   if (request && !request_matches_update (request,
                                           ns,
                                           flags,
                                           selector_json,
                                           update_json)) {
      request_destroy (request);
      return NULL;
   }

   return request;
}


/*--------------------------------------------------------------------------
 *
 * mock_server_receives_delete --
 *
 *       Pop a client request if one is enqueued, or wait up to
 *       request_timeout_ms for the client to send a request.
 *
 * Returns:
 *       A request you must request_destroy, or NULL if the request does
 *       not match.
 *
 * Side effects:
 *       Logs if the current request is not a delete matching ns, flags,
 *       and selector_json.
 *
 *--------------------------------------------------------------------------
 */

request_t *
mock_server_receives_delete (mock_server_t *server,
                             const char *ns,
                             mongoc_remove_flags_t flags,
                             const char *selector_json)
{
   request_t *request;

   request = mock_server_receives_request (server);

   if (request && !request_matches_delete (request,
                                           ns,
                                           flags,
                                           selector_json)) {
      request_destroy (request);
      return NULL;
   }

   return request;
}


/*--------------------------------------------------------------------------
 *
 * mock_server_receives_getmore --
 *
 *       Pop a client request if one is enqueued, or wait up to
 *       request_timeout_ms for the client to send a request.
 *
 * Returns:
 *       A request you must request_destroy, or NULL if the request does
 *       not match.
 *
 * Side effects:
 *       Logs if the current request is not a getmore matching n_return
 *       and cursor_id.
 *
 *--------------------------------------------------------------------------
 */

request_t *
mock_server_receives_getmore (mock_server_t *server,
                              const char    *ns,
                              uint32_t       n_return,
                              int64_t        cursor_id)
{
   request_t *request;

   request = mock_server_receives_request (server);

   if (request && !request_matches_getmore (request,
                                            ns,
                                            n_return,
                                            cursor_id)) {
      request_destroy (request);
      return NULL;
   }

   return request;
}



/*--------------------------------------------------------------------------
 *
 * mock_server_receives_kill_cursors --
 *
 *       Pop a client request if one is enqueued, or wait up to
 *       request_timeout_ms for the client to send a request.
 *
 *       Real-life OP_KILLCURSORS can take multiple ids, but that is
 *       not yet supported here.
 *
 * Returns:
 *       A request you must request_destroy, or NULL if the request
 *       does not match.
 *
 * Side effects:
 *       Logs if the current request is not an OP_KILLCURSORS with the
 *       expected cursor_id.
 *
 *--------------------------------------------------------------------------
 */

request_t *mock_server_receives_kill_cursors (mock_server_t *server,
                                              int64_t cursor_id)
{
   request_t *request;

   request = mock_server_receives_request (server);

   if (request && !request_matches_kill_cursors (request, cursor_id)) {
      request_destroy (request);
      return NULL;
   }

   return request;
}

/*--------------------------------------------------------------------------
 *
 * mock_server_hangs_up --
 *
 *       Hang up on a client request.
 *
 * Returns:
 *       None.
 *
 * Side effects:
 *       Causes a network error on the client side.
 *
 *--------------------------------------------------------------------------
 */

void
mock_server_hangs_up (request_t *request)
{
   if (mock_server_get_verbose (request->server)) {
      printf ("%5.2f  %hu <- %hu \thang up!\n",
              mock_server_get_uptime_sec (request->server),
              request->client_port,
              request_get_server_port (request));
      fflush (stdout);
   }

   mongoc_stream_close (request->client);
}


/*--------------------------------------------------------------------------
 *
 * mock_server_resets --
 *
 *       Forcefully reset a connection from the client.
 *
 * Returns:
 *       None.
 *
 * Side effects:
 *       Causes ECONNRESET on the client side.
 *
 *--------------------------------------------------------------------------
 */

void
mock_server_resets (request_t *request)
{
   struct linger no_linger;
   no_linger.l_onoff = 1;
   no_linger.l_linger = 0;

   if (mock_server_get_verbose (request->server)) {
      printf ("%5.2f  %hu <- %hu \treset!\n",
              mock_server_get_uptime_sec (request->server),
              request->client_port,
              request_get_server_port (request));
      fflush (stdout);
   }

   /* send RST packet to client */
   mongoc_stream_setsockopt (request->client,
                             SOL_SOCKET,
                             SO_LINGER,
                             &no_linger,
                             sizeof no_linger);

   mongoc_stream_close (request->client);
}


/*--------------------------------------------------------------------------
 *
 * mock_server_replies --
 *
 *       Respond to a client request.
 *
 * Returns:
 *       None.
 *
 * Side effects:
 *       Sends an OP_REPLY to the client.
 *
 *--------------------------------------------------------------------------
 */

void
mock_server_replies (request_t *request,
                     mongoc_reply_flags_t flags,
                     int64_t cursor_id,
                     int32_t starting_from,
                     int32_t number_returned,
                     const char *docs_json)
{
   char *quotes_replaced;
   bson_t doc;
   bson_error_t error;
   bool r;

   assert (request);

   if (docs_json) {
      quotes_replaced = single_quotes_to_double (docs_json);
      r = bson_init_from_json (&doc, quotes_replaced, -1, &error);
      if (!r) {
         MONGOC_WARNING ("%s", error.message);
         return;
      }

      bson_free (quotes_replaced);
   } else {
      r = bson_init_from_json (&doc, "{}", -1, &error);
   }

   mock_server_reply_multi (request,
                            flags,
                            &doc,
                            1,
                            cursor_id);
   bson_destroy (&doc);
}




/*--------------------------------------------------------------------------
 *
 * mock_server_replies_simple --
 *
 *       Respond to a client request.
 *
 * Returns:
 *       None.
 *
 * Side effects:
 *       Sends an OP_REPLY to the client.
 *
 *--------------------------------------------------------------------------
 */

void
mock_server_replies_simple (request_t *request,
                            const char *docs_json)
{
   mock_server_replies (request, MONGOC_REPLY_NONE, 0, 0, 1, docs_json);
}



/*--------------------------------------------------------------------------
 *
 * mock_server_replies_ok_and_destroys --
 *
 *       Respond to a client request.
 *
 * Returns:
 *       None.
 *
 * Side effects:
 *       Sends an OP_REPLY with "{ok: 1}" to the client.
 *
 *--------------------------------------------------------------------------
 */

void
mock_server_replies_ok_and_destroys (request_t *request)
{
   mock_server_replies (request, MONGOC_REPLY_NONE, 0, 0, 1, "{'ok': 1}");
   request_destroy (request);
}


/*--------------------------------------------------------------------------
 *
 * mock_server_replies_to_find --
 *
 *       Receive an OP_QUERY or "find" command and reply appropriately.
 *
 * Returns:
 *       None.
 *
 * Side effects:
 *       Very roughly validates the query or "find" command or aborts.
 *       The intent is not to test the driver's query or find command
 *       implementation here, see _test_kill_cursors for example use.
 *
 *--------------------------------------------------------------------------
 */

void
mock_server_replies_to_find (request_t           *request,
                             mongoc_query_flags_t flags,
                             int64_t              cursor_id,
                             int32_t              number_returned,
                             const char          *ns,
                             const char          *reply_json,
                             bool                 is_command)
{
   char *find_reply;
   char db[MONGOC_NAMESPACE_MAX];

   _mongoc_get_db_name (ns, db);

   /* minimal validation, we're not testing query / find cmd here */
   if (request->is_command && !is_command) {
      MONGOC_ERROR ("expected query, got command");
      abort ();
   }

   if (!request->is_command && is_command) {
      MONGOC_ERROR ("expected command, got query");
      abort ();
   }

   if (!request_matches_flags (request, flags)) {
      abort ();
   }

   if (is_command) {
      find_reply = bson_strdup_printf (
         "{'ok': 1,"
            " 'cursor': {"
            "    'id': {'$numberLong': '%" PRId64 "'},"
            "    'ns': '%s',"
            "    'firstBatch': [%s]}}",
         cursor_id,
         ns,
         reply_json);

      mock_server_replies_simple (request, find_reply);
      bson_free (find_reply);
   } else {
      mock_server_replies (request, MONGOC_REPLY_NONE, cursor_id, 0,
                           number_returned, reply_json);

   }
}


/*--------------------------------------------------------------------------
 *
 * mock_server_destroy --
 *
 *       Free a mock_server_t.
 *
 * Returns:
 *       None.
 *
 * Side effects:
 *       Closes sockets, joins threads, and calls destructors passed
 *       to mock_server_autoresponds.
 *
 *--------------------------------------------------------------------------
 */

void
mock_server_destroy (mock_server_t *server)
{
   size_t i;
   autoresponder_handle_t *handle;
   int64_t deadline = bson_get_monotonic_time () + 10 * 1000 * 1000;
   request_t *request;

   mongoc_mutex_lock (&server->mutex);
   if (server->running) {
      server->stopped = true;
   }
   mongoc_mutex_unlock (&server->mutex);

   while (bson_get_monotonic_time () <= deadline) {
      /* wait 10 seconds */
      mongoc_mutex_lock (&server->mutex);
      if (!server->running) {
         mongoc_mutex_unlock (&server->mutex);
         break;
      }

      mongoc_mutex_unlock (&server->mutex);
      _mongoc_usleep (1000);
   }

   mongoc_mutex_lock (&server->mutex);
   if (server->running) {
      fprintf (stderr, "server still running after timeout\n");
      fflush (stderr);
      abort ();
   }

   mongoc_mutex_unlock (&server->mutex);
   mongoc_thread_join (server->main_thread);

   _mongoc_array_destroy (&server->worker_threads);

   for (i = 0; i < server->autoresponders.len; i++) {
      handle = &_mongoc_array_index (&server->autoresponders,
                                     autoresponder_handle_t,
                                     i);

      autoresponder_handle_destroy (handle);
   }

   _mongoc_array_destroy (&server->autoresponders);

   mongoc_cond_destroy (&server->cond);
   mongoc_mutex_unlock (&server->mutex);
   mongoc_mutex_destroy (&server->mutex);
   mongoc_socket_destroy (server->sock);
   bson_free (server->uri_str);
   mongoc_uri_destroy (server->uri);

   while ((request = (request_t *) q_get_nowait (server->q))) {
      request_destroy (request);
   }

   q_destroy (server->q);
   bson_free (server);
}


static uint16_t
get_port (mongoc_socket_t *sock)
{
   struct sockaddr_in bound_addr = { 0 };
   socklen_t addr_len = (socklen_t) sizeof bound_addr;

   if (mongoc_socket_getsockname (sock,
                                  (struct sockaddr *) &bound_addr,
                                  &addr_len) < 0) {
      perror ("Failed to get listening port number");
      return 0;
   }

   return ntohs (bound_addr.sin_port);
}


typedef struct worker_closure_t
{
   mock_server_t *server;
   mongoc_stream_t *client_stream;
   uint16_t port;
} worker_closure_t;


static void *
main_thread (void *data)
{
   mock_server_t *server = (mock_server_t *)data;
   mongoc_socket_t *client_sock;
   bool stopped;
   uint16_t port;
   mongoc_stream_t *client_stream;
   worker_closure_t *closure;
   mongoc_thread_t thread;
   mongoc_array_t worker_threads;
   size_t i;

   mongoc_mutex_lock (&server->mutex);
   server->running = true;
   mongoc_cond_signal (&server->cond);
   mongoc_mutex_unlock (&server->mutex);

   for (; ;) {
      client_sock = mongoc_socket_accept_ex (
            server->sock,
            bson_get_monotonic_time () + TIMEOUT,
            &port);

      mongoc_mutex_lock (&server->mutex);
      stopped = server->stopped;
      mongoc_mutex_unlock (&server->mutex);

      if (stopped) {
         break;
      }

      if (client_sock) {
         if (mock_server_get_verbose (server)) {
            printf ("%5.2f  %hu -> server port %hu (connected)\n",
                    mock_server_get_uptime_sec (server),
                    port, server->port);
            fflush (stdout);
         }

         client_stream = mongoc_stream_socket_new (client_sock);

<<<<<<< HEAD
#ifdef MONGOC_ENABLE_OPENSSL
         mongoc_mutex_lock (&server->mutex);
         if (server->ssl) {
=======
#ifdef MONGOC_ENABLE_SSL
         if (server->ssl_opts) {
>>>>>>> 3d8cf861
            client_stream = mongoc_stream_tls_new (client_stream,
                                                   &server->ssl_opts, 0);
            if (!client_stream) {
               mongoc_mutex_unlock (&server->mutex);
               perror ("Failed to attach tls stream");
               break;
            }
         }
         mongoc_mutex_unlock (&server->mutex);
#endif
         closure = (worker_closure_t *)bson_malloc (sizeof *closure);
         closure->server = server;
         closure->client_stream = client_stream;
         closure->port = port;

         mongoc_thread_create (&thread, worker_thread, closure);

         mongoc_mutex_lock (&server->mutex);
         _mongoc_array_append_val (&server->worker_threads, thread);
         mongoc_mutex_unlock (&server->mutex);
      }
   }

   /* copy list of worker threads and join them all */
   _mongoc_array_init (&worker_threads, sizeof (mongoc_thread_t));
   mongoc_mutex_lock (&server->mutex);
   _mongoc_array_copy (&worker_threads, &server->worker_threads);
   mongoc_mutex_unlock (&server->mutex);

   for (i = 0; i < worker_threads.len; i++) {
      mongoc_thread_join (
         _mongoc_array_index (&worker_threads, mongoc_thread_t, i));
   }

   _mongoc_array_destroy (&worker_threads);

   mongoc_mutex_lock (&server->mutex);
   server->running = false;
   mongoc_mutex_unlock (&server->mutex);

   return NULL;
}

/* TODO: factor */
static void *
worker_thread (void *data)
{
   worker_closure_t *closure = (worker_closure_t *) data;
   mock_server_t *server = closure->server;
   mongoc_stream_t *client_stream = closure->client_stream;
   mongoc_buffer_t buffer;
   mongoc_rpc_t *rpc = NULL;
   bool handled;
   bson_error_t error;
   int32_t msg_len;
   bool stopped;
   sync_queue_t *q;
   request_t *request;
   mongoc_array_t autoresponders;
   ssize_t i;
   autoresponder_handle_t handle;

#ifdef MONGOC_ENABLE_SSL
   bool ssl;
#endif

   ENTRY;

   BSON_ASSERT(closure);

#ifdef MONGOC_ENABLE_SSL
   mongoc_mutex_lock (&server->mutex);
   ssl = server->ssl;
   mongoc_mutex_unlock (&server->mutex);

   if (ssl) {
      mongoc_stream_tls_do_handshake (client_stream, TIMEOUT);
   }
#endif

   _mongoc_buffer_init (&buffer, NULL, 0, NULL, NULL);
   _mongoc_array_init (&autoresponders, sizeof (autoresponder_handle_t));

again:
   bson_free (rpc);
   rpc = NULL;
   handled = false;

   mongoc_mutex_lock (&server->mutex);
   stopped = server->stopped;
   mongoc_mutex_unlock (&server->mutex);

   if (stopped) {
      goto failure;
   }

   if (_mongoc_buffer_fill (&buffer, client_stream, 4, TIMEOUT, &error) == -1) {
      GOTO (again);
   }

   assert (buffer.len >= 4);

   memcpy (&msg_len, buffer.data + buffer.off, 4);
   msg_len = BSON_UINT32_FROM_LE (msg_len);

   if (msg_len < 16) {
      MONGOC_WARNING ("No data");
      GOTO (failure);
   }

   if (_mongoc_buffer_fill (&buffer, client_stream, (size_t) msg_len, -1,
                            &error) == -1) {
      MONGOC_WARNING ("%s():%d: %s", BSON_FUNC, __LINE__, error.message);
      GOTO (failure);
   }

   assert (buffer.len >= (unsigned) msg_len);

   /* copies message from buffer */
   request = request_new (&buffer, msg_len, server, client_stream,
                          closure->port);

   mongoc_mutex_lock (&server->mutex);
   _mongoc_array_copy (&autoresponders, &server->autoresponders);
   mongoc_mutex_unlock (&server->mutex);

   if (mock_server_get_verbose (server)) {
      printf ("%5.2f  %hu -> %hu %s\n",
              mock_server_get_uptime_sec (server),
              closure->port, server->port, request->as_str);
      fflush (stdout);
   }

   /* run responders most-recently-added-first */
   for (i = server->autoresponders.len - 1; i >= 0; i--) {
      handle = _mongoc_array_index (&server->autoresponders,
                                    autoresponder_handle_t,
                                    i);
      if (handle.responder (request, handle.data)) {
         handled = true;
         /* responder should destroy the request */
         request = NULL;
         break;
      }
   }

   if (!handled) {
      q = mock_server_get_queue (server);
      q_put (q, (void *) request);
      request = NULL;
   }

   memmove (buffer.data, buffer.data + buffer.off + msg_len,
            buffer.len - msg_len);
   buffer.off = 0;
   buffer.len -= msg_len;

   GOTO (again);

failure:
   _mongoc_array_destroy (&autoresponders);
   _mongoc_buffer_destroy (&buffer);

   mongoc_stream_close (client_stream);
   mongoc_stream_destroy (client_stream);
   bson_free (rpc);
   bson_free (closure);
   _mongoc_buffer_destroy (&buffer);

   RETURN (NULL);
}

void
mock_server_reply_multi (request_t           *request,
                         mongoc_reply_flags_t flags,
                         const bson_t        *docs,
                         int                  n_docs,
                         int64_t              cursor_id)
{
   const mongoc_rpc_t *request_rpc;
   mock_server_t *server;
   mongoc_stream_t *client;
   char *doc_json;
   bson_string_t *docs_json;
   mongoc_iovec_t *iov;
   mongoc_array_t ar;
   mongoc_rpc_t r = {{ 0 }};
   size_t expected = 0;
   ssize_t n_written;
   int iovcnt;
   int i;
   uint8_t *buf;
   uint8_t *ptr;
   size_t len;

   BSON_ASSERT (request);
   BSON_ASSERT (docs);

   request_rpc = &request->request_rpc;
   server = request->server;
   client = request->client;

   docs_json = bson_string_new ("");
   for (i = 0; i < n_docs; i++) {
      doc_json = bson_as_json (&docs[i], NULL);
      bson_string_append (docs_json, doc_json);
      bson_free (doc_json);
      if (i < n_docs - 1) {
         bson_string_append (docs_json, ", ");
      }
   }

   if (mock_server_get_verbose (request->server)) {
      printf ("%5.2f  %hu <- %hu \t%s\n",
              mock_server_get_uptime_sec (request->server),
              request->client_port,
              mock_server_get_port (request->server),
              docs_json->str);
      fflush (stdout);
   }

   len = 0;

   for (i = 0; i < n_docs; i++) {
      len += docs[i].len;
   }

   ptr = buf = bson_malloc (len);

   for (i = 0; i < n_docs; i++) {
      memcpy (ptr, bson_get_data (&docs[i]), docs[i].len);
      ptr += docs[i].len;
   }

   _mongoc_array_init (&ar, sizeof (mongoc_iovec_t));

   if (!(request->opcode == MONGOC_OPCODE_QUERY &&
         request_rpc->query.flags & MONGOC_QUERY_EXHAUST)) {
      server->last_response_id++;
   }

   mongoc_mutex_lock (&server->mutex);
   r.reply.request_id = server->last_response_id;
   mongoc_mutex_unlock (&server->mutex);
   r.reply.msg_len = 0;
   r.reply.response_to = request_rpc->header.request_id;
   r.reply.opcode = MONGOC_OPCODE_REPLY;
   r.reply.flags = flags;
   r.reply.cursor_id = cursor_id;
   r.reply.start_from = 0;
   r.reply.n_returned = 1;
   r.reply.documents = buf;
   r.reply.documents_len = (uint32_t)len;

   _mongoc_rpc_gather (&r, &ar);
   _mongoc_rpc_swab_to_le (&r);

   iov = (mongoc_iovec_t *)ar.data;
   iovcnt = (int) ar.len;

   for (i = 0; i < iovcnt; i++) {
      expected += iov[i].iov_len;
   }

   n_written = mongoc_stream_writev (client, iov, (size_t) iovcnt, -1);

   assert (n_written == expected);

   bson_string_free (docs_json, true);
   _mongoc_array_destroy (&ar);
   bson_free (buf);
}


void
autoresponder_handle_destroy (autoresponder_handle_t *handle)
{
   if (handle->destructor) {
      handle->destructor (handle->data);
   }
}<|MERGE_RESOLUTION|>--- conflicted
+++ resolved
@@ -54,14 +54,9 @@
    int last_autoresponder_id;
    int64_t start_time;
 
-<<<<<<< HEAD
-#ifdef MONGOC_ENABLE_OPENSSL
+#ifdef MONGOC_ENABLE_SSL
    bool ssl;
    mongoc_ssl_opt_t ssl_opts;
-=======
-#ifdef MONGOC_ENABLE_SSL
-   mongoc_ssl_opt_t *ssl_opts;
->>>>>>> 3d8cf861
 #endif
 };
 
@@ -1495,14 +1490,9 @@
 
          client_stream = mongoc_stream_socket_new (client_sock);
 
-<<<<<<< HEAD
-#ifdef MONGOC_ENABLE_OPENSSL
+#ifdef MONGOC_ENABLE_SSL
          mongoc_mutex_lock (&server->mutex);
          if (server->ssl) {
-=======
-#ifdef MONGOC_ENABLE_SSL
-         if (server->ssl_opts) {
->>>>>>> 3d8cf861
             client_stream = mongoc_stream_tls_new (client_stream,
                                                    &server->ssl_opts, 0);
             if (!client_stream) {
