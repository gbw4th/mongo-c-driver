--- conflicted
+++ resolved
@@ -77,7 +77,6 @@
 #endif
 
 
-<<<<<<< HEAD
 typedef struct {
    mongoc_log_level_t  level;
    char               *msg;
@@ -86,11 +85,7 @@
 static mongoc_mutex_t captured_logs_mutex;
 static mongoc_array_t captured_logs;
 static bool capturing_logs;
-#ifdef MONGOC_ENABLE_OPENSSL
-=======
-static int gSuppressCount;
 #ifdef MONGOC_ENABLE_SSL
->>>>>>> 3d8cf861
 static mongoc_ssl_opt_t gSSLOptions;
 #endif
 
