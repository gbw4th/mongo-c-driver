/*
 * Copyright 2013 MongoDB, Inc.
 *
 * Licensed under the Apache License, Version 2.0 (the "License");
 * you may not use this file except in compliance with the License.
 * You may obtain a copy of the License at
 *
 *   http://www.apache.org/licenses/LICENSE-2.0
 *
 * Unless required by applicable law or agreed to in writing, software
 * distributed under the License is distributed on an "AS IS" BASIS,
 * WITHOUT WARRANTIES OR CONDITIONS OF ANY KIND, either express or implied.
 * See the License for the specific language governing permissions and
 * limitations under the License.
 */


#ifndef TEST_LIBMONGOC_H
#define TEST_LIBMONGOC_H


char *gen_collection_name (const char *prefix);
void suppress_one_message (void);
char *test_framework_getenv (const char *name);
bool test_framework_getenv_bool (const char *name);
int64_t test_framework_getenv_int64 (const char *name,
                                     int64_t default_value);
char *test_framework_get_host (void);
uint16_t test_framework_get_port (void);
char *test_framework_get_admin_user (void);
char *test_framework_get_admin_password (void);
bool test_framework_get_ssl (void);
char *test_framework_add_user_password (const char *uri_str,
                                        const char *user,
                                        const char *password);
char *test_framework_get_uri_str_no_auth (const char *database_name);
char *test_framework_get_uri_str (void);
char *test_framework_get_unix_domain_socket_uri_str (void);
char *test_framework_get_unix_domain_socket_path (void);
mongoc_uri_t *test_framework_get_uri (void);
void test_framework_set_ssl_opts (mongoc_client_t *client);
mongoc_client_t *test_framework_client_new (void);
mongoc_client_pool_t *test_framework_client_pool_new (void);
bool test_framework_max_wire_version_at_least (int version);

bool test_framework_is_mongos (void);
bool test_framework_is_replset (void);
<<<<<<< HEAD
bool test_framework_server_is_secondary (mongoc_client_t *client,
                                         uint32_t server_id);
bool test_framework_max_wire_version_at_least (int version);
int test_framework_skip_if_mongos (void);
int test_framework_skip_if_replset (void);
int test_framework_skip_if_max_version_version_less_than_4 (void);
=======

int test_framework_skip_if_mongos  (void);
int test_framework_skip_if_replset (void);
int test_framework_skip_if_single  (void);
int test_framework_skip_if_windows (void);
>>>>>>> 46ff8b22

typedef struct _debug_stream_stats_t {
    int n_destroyed;
    int n_failed;
} debug_stream_stats_t;

void test_framework_set_debug_stream (mongoc_client_t *client,
                                      debug_stream_stats_t *stats);

#endif<|MERGE_RESOLUTION|>--- conflicted
+++ resolved
@@ -45,20 +45,15 @@
 
 bool test_framework_is_mongos (void);
 bool test_framework_is_replset (void);
-<<<<<<< HEAD
 bool test_framework_server_is_secondary (mongoc_client_t *client,
                                          uint32_t server_id);
 bool test_framework_max_wire_version_at_least (int version);
-int test_framework_skip_if_mongos (void);
-int test_framework_skip_if_replset (void);
+
 int test_framework_skip_if_max_version_version_less_than_4 (void);
-=======
-
 int test_framework_skip_if_mongos  (void);
 int test_framework_skip_if_replset (void);
 int test_framework_skip_if_single  (void);
 int test_framework_skip_if_windows (void);
->>>>>>> 46ff8b22
 
 typedef struct _debug_stream_stats_t {
     int n_destroyed;
