#include <fcntl.h>
#include <mongoc.h>
#include <mongoc-host-list-private.h>

#include "mongoc-client-private.h"
#include "mongoc-cursor-private.h"
#include "mongoc-uri-private.h"
#include "mongoc-util-private.h"

#include "TestSuite.h"
#include "test-conveniences.h"
#include "test-libmongoc.h"
#include "mock_server/future.h"
#include "mock_server/future-functions.h"
#include "mock_server/mock-server.h"


#undef MONGOC_LOG_DOMAIN
#define MONGOC_LOG_DOMAIN "client-test"

#define TRUST_DIR "tests/trust_dir"
#define VERIFY_DIR TRUST_DIR "/verify"
#define CAFILE TRUST_DIR "/verify/mongo_root.pem"
#define PEMFILE_LOCALHOST TRUST_DIR "/keys/127.0.0.1.pem"
#define PEMFILE_NOPASS TRUST_DIR "/keys/mongodb.com.pem"


static char *
gen_test_user (void)
{
   return bson_strdup_printf ("testuser_%u_%u",
                              (unsigned)time(NULL),
                              (unsigned)gettestpid());
}


static char *
gen_good_uri (const char *username,
              const char *dbname)
{
   char *host = test_framework_get_host ();
   uint16_t port = test_framework_get_port ();
   char *uri = bson_strdup_printf ("mongodb://%s:testpass@%s:%hu/%s",
                                   username,
                                   host,
                                   port,
                                   dbname);

   bson_free (host);
   return uri;
}


static void
test_mongoc_client_authenticate (void *context)
{
   mongoc_client_t *admin_client;
   char *username;
   char *uri;
   bson_t roles;
   mongoc_database_t *database;
   char *uri_str_no_auth;
   char *uri_str_auth;
   mongoc_collection_t *collection;
   mongoc_client_t *auth_client;
   mongoc_cursor_t *cursor;
   const bson_t *doc;
   bson_error_t error;
   bool r;
   bson_t q;

   /*
    * Log in as admin.
    */
   admin_client = test_framework_client_new ();

   /*
    * Add a user to the test database.
    */
   username = gen_test_user ();
   uri = gen_good_uri (username, "test");

   database = mongoc_client_get_database (admin_client, "test");
   mongoc_database_remove_user (database, username, &error);
   bson_init (&roles);
   BCON_APPEND (&roles,
                "0", "{", "role", "read", "db", "test", "}");

   ASSERT_OR_PRINT (mongoc_database_add_user(database, username, "testpass",
                                             &roles, NULL, &error), error);

   mongoc_database_destroy(database);

   /*
    * Try authenticating with that user.
    */
   bson_init(&q);
   uri_str_no_auth = test_framework_get_uri_str_no_auth ("test");
   uri_str_auth = test_framework_add_user_password (uri_str_no_auth,
                                                    username,
                                                    "testpass");
   auth_client = mongoc_client_new (uri_str_auth);
   test_framework_set_ssl_opts (auth_client);
   collection = mongoc_client_get_collection (auth_client, "test", "test");
   cursor = mongoc_collection_find(collection, MONGOC_QUERY_NONE, 0, 1, 0,
                                   &q, NULL, NULL);
   r = mongoc_cursor_next(cursor, &doc);
   if (!r) {
      r = mongoc_cursor_error(cursor, &error);
      if (r) {
         fprintf (stderr, "Authentication failure: \"%s\"", error.message);
      }
      assert(!r);
   }

   /*
    * Remove all test users.
    */
   database = mongoc_client_get_database (admin_client, "test");
   r = mongoc_database_remove_all_users (database, &error);
   assert (r);

   mongoc_cursor_destroy (cursor);
   mongoc_collection_destroy (collection);
   bson_free (uri_str_no_auth);
   bson_free (uri_str_auth);
   mongoc_client_destroy (auth_client);
   bson_destroy (&roles);
   bson_free (uri);
   bson_free (username);
   mongoc_database_destroy (database);
   mongoc_client_destroy (admin_client);
}


static void
test_mongoc_client_authenticate_failure (void *context)
{
   mongoc_collection_t *collection;
   mongoc_cursor_t *cursor;
   mongoc_client_t *client;
   const bson_t *doc;
   bson_error_t error;
   bool r;
   bson_t q;
   bson_t empty = BSON_INITIALIZER;
   char *host = test_framework_get_host ();
   char *uri_str_no_auth = test_framework_get_uri_str_no_auth (NULL);
   char *bad_uri_str = test_framework_add_user_password (uri_str_no_auth,
                                                         "baduser",
                                                         "badpass");

   capture_logs (true);

   /*
    * Try authenticating with bad user.
    */
   bson_init(&q);
   client = mongoc_client_new (bad_uri_str);
   test_framework_set_ssl_opts (client);

   collection = mongoc_client_get_collection(client, "test", "test");
   cursor = mongoc_collection_find(collection, MONGOC_QUERY_NONE, 0, 1, 0,
                                   &q, NULL, NULL);
   r = mongoc_cursor_next(cursor, &doc);
   assert(!r);
   r = mongoc_cursor_error(cursor, &error);
   assert(r);
   ASSERT_CMPINT (error.domain, ==, MONGOC_ERROR_CLIENT);
   ASSERT_CMPINT (error.code, ==, MONGOC_ERROR_CLIENT_AUTHENTICATE);
   mongoc_cursor_destroy(cursor);

   /*
    * Try various commands while in the failed state to ensure we get the
    * same sort of errors.
    */
   r = mongoc_collection_insert (collection, MONGOC_INSERT_NONE,
                                 &empty, NULL, &error);
   assert (!r);
   ASSERT_CMPINT (error.domain, ==, MONGOC_ERROR_CLIENT);
   ASSERT_CMPINT (error.code, ==, MONGOC_ERROR_CLIENT_AUTHENTICATE);

   /*
    * Try various commands while in the failed state to ensure we get the
    * same sort of errors.
    */
   r = mongoc_collection_update (collection, MONGOC_UPDATE_NONE,
                                 &q, &empty, NULL, &error);
   assert (!r);
   ASSERT_CMPINT (error.domain, ==, MONGOC_ERROR_CLIENT);
   ASSERT_CMPINT (error.code, ==, MONGOC_ERROR_CLIENT_AUTHENTICATE);

   bson_free (host);
   bson_free (uri_str_no_auth);
   bson_free (bad_uri_str);
   mongoc_collection_destroy(collection);
   mongoc_client_destroy(client);
}


static void
test_mongoc_client_authenticate_timeout (void *context)
{
   mock_server_t *server;
   mongoc_uri_t *uri;
   mongoc_client_t *client;
   bson_t reply;
   bson_error_t error;
   future_t *future;
   request_t *request;

   server = mock_server_with_autoismaster (3);
   mock_server_run (server);
   uri = mongoc_uri_copy (mock_server_get_uri (server));
   mongoc_uri_set_username (uri, "user");
   mongoc_uri_set_password (uri, "password");
   mongoc_uri_set_option_as_int32 (uri, "socketTimeoutMS", 10);
   client = mongoc_client_new_from_uri (uri);

   future = future_client_command_simple (client, "test",
                                          tmp_bson ("{'ping': 1}"),
                                          NULL, &reply, &error);

   request = mock_server_receives_command (server, "admin",
                                           MONGOC_QUERY_SLAVE_OK,
                                           NULL);

   ASSERT (request);
   ASSERT_CMPSTR (request->command_name, "saslStart");

   /* don't reply */
   assert (!future_get_bool (future));
   ASSERT_CMPINT (error.domain, ==, MONGOC_ERROR_CLIENT);
   ASSERT_CMPINT (error.code, ==, MONGOC_ERROR_CLIENT_AUTHENTICATE);
   ASSERT_STARTSWITH (
      error.message,
      "Failed to send \"saslStart\" command with database \"admin\"");

   ASSERT_CONTAINS (error.message, "within 10 milliseconds");

   bson_destroy (&reply);
   future_destroy (future);
   request_destroy (request);
   mongoc_uri_destroy (uri);
   mongoc_client_destroy(client);
   mock_server_destroy (server);
}


#ifdef TODO_CDRIVER_689
static void
test_wire_version (void)
{
   mongoc_collection_t *collection;
   mongoc_cursor_t *cursor;
   mongoc_client_t *client;
   mock_server_t *server;
   const bson_t *doc;
   bson_error_t error;
   bool r;
   bson_t q = BSON_INITIALIZER;

   server = mock_server_new ();
   mock_server_auto_ismaster (server, "{'ok': 1.0,"
                                       " 'ismaster': true,"
                                       " 'minWireVersion': 10,"
                                       " 'maxWireVersion': 11}");

   mock_server_run (server);

   client = mongoc_client_new_from_uri (mock_server_get_uri (server));

   collection = mongoc_client_get_collection (client, "test", "test");

   cursor = mongoc_collection_find (collection,
                                    MONGOC_QUERY_NONE,
                                    0,
                                    1,
                                    0,
                                    &q,
                                    NULL,
                                    NULL);

   r = mongoc_cursor_next (cursor, &doc);
   assert (!r);

   r = mongoc_cursor_error (cursor, &error);
   assert (r);

   assert (error.domain == MONGOC_ERROR_PROTOCOL);
   assert (error.code == MONGOC_ERROR_PROTOCOL_BAD_WIRE_VERSION);

   mongoc_cursor_destroy (cursor);
   mongoc_collection_destroy (collection);
   mongoc_client_destroy (client);
   mock_server_destroy (server);
}
#endif


static void
test_mongoc_client_command (void)
{
   mongoc_client_t *client;
   mongoc_cursor_t *cursor;
   const bson_t *doc;
   bool r;
   bson_t cmd = BSON_INITIALIZER;

   client = test_framework_client_new ();
   assert (client);

   bson_append_int32 (&cmd, "ping", 4, 1);

   cursor = mongoc_client_command (client, "admin", MONGOC_QUERY_NONE, 0, 1, 0, &cmd, NULL, NULL);

   r = mongoc_cursor_next (cursor, &doc);
   assert (r);
   assert (doc);

   r = mongoc_cursor_next (cursor, &doc);
   assert (!r);
   assert (!doc);

   mongoc_cursor_destroy (cursor);
   mongoc_client_destroy (client);
   bson_destroy (&cmd);
}


static void
test_mongoc_client_command_secondary (void)
{
   mongoc_client_t *client;
   mongoc_cursor_t *cursor;
   mongoc_read_prefs_t *read_prefs;
   bson_t cmd = BSON_INITIALIZER;
   const bson_t *reply;

   capture_logs (true);

   client = test_framework_client_new ();
   assert (client);

   BSON_APPEND_INT32 (&cmd, "invalid_command_here", 1);

   read_prefs = mongoc_read_prefs_new (MONGOC_READ_SECONDARY);

   cursor = mongoc_client_command (client, "admin", MONGOC_QUERY_NONE, 0, 1, 0, &cmd, NULL, read_prefs);
   mongoc_cursor_next (cursor, &reply);

   if (test_framework_is_replset ()) {
      assert (test_framework_server_is_secondary (
         client, mongoc_cursor_get_hint (cursor)));
   }

   mongoc_read_prefs_destroy (read_prefs);

   mongoc_cursor_destroy (cursor);
   mongoc_client_destroy (client);
   bson_destroy (&cmd);
}




static void
_test_command_read_prefs (bool simple,
                          bool pooled)
{
   mock_server_t *server;
   mongoc_uri_t *uri;
   mongoc_client_pool_t *pool = NULL;
   mongoc_client_t *client;
   mongoc_read_prefs_t *secondary_pref;
   bson_t *cmd;
   future_t *future;
   bson_error_t error;
   request_t *request;
   mongoc_cursor_t *cursor;
   const bson_t *reply;

   /* mock mongos: easiest way to test that read preference is configured */
   server = mock_server_new ();
   mock_server_auto_ismaster (server,
                              "{'ok': 1,"
                              " 'ismaster': true,"
                              " 'msg': 'isdbgrid'}");

   mock_server_run (server);
   uri = mongoc_uri_copy (mock_server_get_uri (server));
   secondary_pref = mongoc_read_prefs_new (MONGOC_READ_SECONDARY);
   mongoc_uri_set_read_prefs_t (uri, secondary_pref);

   if (pooled) {
      pool = mongoc_client_pool_new (uri);
      client = mongoc_client_pool_pop (pool);
   } else {
      client = mongoc_client_new_from_uri (uri);
   }

   ASSERT_CMPINT (MONGOC_READ_SECONDARY, ==, mongoc_read_prefs_get_mode (
      mongoc_client_get_read_prefs (client)));

   cmd = tmp_bson ("{'foo': 1}");

   if (simple) {
      /* simple, without read preference */
      future = future_client_command_simple (client, "db", cmd,
                                             NULL, NULL, &error);

      request = mock_server_receives_command (
         server, "db", MONGOC_QUERY_NONE, "{'foo': 1}");

      mock_server_replies_simple (request, "{'ok': 1}");
      ASSERT_OR_PRINT (future_get_bool (future), error);
      future_destroy (future);
      request_destroy (request);

      /* with read preference */
      future = future_client_command_simple (client, "db", cmd,
                                             secondary_pref, NULL, &error);

      request = mock_server_receives_command (
         server, "db", MONGOC_QUERY_SLAVE_OK,
         "{'$query': {'foo': 1},"
         " '$readPreference': {'mode': 'secondary'}}");
      mock_server_replies_simple (request, "{'ok': 1}");
      ASSERT_OR_PRINT (future_get_bool (future), error);
      future_destroy (future);
      request_destroy (request);
   } else {
      /* not simple, no read preference */
      cursor = mongoc_client_command (client, "db", MONGOC_QUERY_NONE, 0, 0, 0,
                                      cmd, NULL, NULL);
      future = future_cursor_next (cursor, &reply);
      request = mock_server_receives_command (
         server, "db", MONGOC_QUERY_NONE, "{'foo': 1}");

      mock_server_replies_simple (request, "{'ok': 1}");
      ASSERT (future_get_bool (future));
      future_destroy (future);
      request_destroy (request);
      mongoc_cursor_destroy (cursor);

      /* with read preference */
      cursor = mongoc_client_command (client, "db", MONGOC_QUERY_NONE,
                                      0, 0, 0, cmd, NULL, secondary_pref);
      future = future_cursor_next (cursor, &reply);
      request = mock_server_receives_command (
         server, "db", MONGOC_QUERY_SLAVE_OK,
         "{'$query': {'foo': 1},"
         " '$readPreference': {'mode': 'secondary'}}");

      mock_server_replies_simple (request, "{'ok': 1}");
      ASSERT (future_get_bool (future));
      future_destroy (future);
      request_destroy (request);
      mongoc_cursor_destroy (cursor);
   }

   mongoc_uri_destroy (uri);

   if (pooled) {
      mongoc_client_pool_push (pool, client);
      mongoc_client_pool_destroy (pool);
   } else {
      mongoc_client_destroy (client);
   }

   mongoc_read_prefs_destroy (secondary_pref);
   mock_server_destroy (server);
}


static void
test_command_simple_read_prefs_single (void)
{
   _test_command_read_prefs (true, false);
}


static void
test_command_simple_read_prefs_pooled (void)
{
   _test_command_read_prefs (true, true);
}


static void
test_command_read_prefs_single (void)
{
   _test_command_read_prefs (false, false);
}


static void
test_command_read_prefs_pooled (void)
{
   _test_command_read_prefs (false, true);
}


static void
test_command_not_found (void)
{
   mongoc_client_t *client;
   const bson_t *doc;
   bson_error_t error;
   mongoc_cursor_t *cursor;

   client = test_framework_client_new ();
   cursor = mongoc_client_command (client, "test", MONGOC_QUERY_NONE,
                                   0, 0, 0,
                                   tmp_bson ("{'foo': 1}"), NULL, NULL);

   ASSERT (!mongoc_cursor_next (cursor, &doc));
   ASSERT (mongoc_cursor_error (cursor, &error));
   ASSERT_CMPINT (error.domain, ==, MONGOC_ERROR_QUERY);
   ASSERT_CMPINT (error.code, ==, MONGOC_ERROR_QUERY_COMMAND_NOT_FOUND);

   mongoc_cursor_destroy (cursor);
   mongoc_client_destroy (client);
}


static void
test_command_not_found_simple (void)
{
   mongoc_client_t *client;
   bson_t reply;
   bson_error_t error;

   client = test_framework_client_new ();
   ASSERT (!mongoc_client_command_simple (client, "test",
                                          tmp_bson ("{'foo': 1}"),
                                          NULL, &reply, &error));

   ASSERT_CMPINT (error.domain, ==, MONGOC_ERROR_QUERY);
   ASSERT_CMPINT (error.code, ==, MONGOC_ERROR_QUERY_COMMAND_NOT_FOUND);

   bson_destroy (&reply);
   mongoc_client_destroy (client);
}


static void
test_unavailable_seeds (void)
{
   mock_server_t *servers[2];
   char **uri_strs;
   char **uri_str;
   mongoc_client_t *client;
   mongoc_collection_t *collection;
   mongoc_cursor_t *cursor;
   bson_t query = BSON_INITIALIZER;
   const bson_t *doc;
   bson_error_t error;
   
   int i;

   for (i = 0; i < 2; i++) {
      servers[i] = mock_server_down ();  /* hangs up on all requests */
      mock_server_run (servers[i]);
   }
   
   uri_str = uri_strs = bson_malloc0 (7 * sizeof (char *));
   *(uri_str++) = bson_strdup_printf (
      "mongodb://%s",
      mock_server_get_host_and_port (servers[0]));

   *(uri_str++) = bson_strdup_printf (
      "mongodb://%s,%s",
      mock_server_get_host_and_port (servers[0]),
      mock_server_get_host_and_port (servers[1]));

   *(uri_str++) = bson_strdup_printf (
      "mongodb://%s,%s/?replicaSet=rs",
      mock_server_get_host_and_port (servers[0]),
      mock_server_get_host_and_port (servers[1]));

   *(uri_str++) = bson_strdup_printf (
      "mongodb://u:p@%s",
      mock_server_get_host_and_port (servers[0]));

   *(uri_str++) = bson_strdup_printf (
      "mongodb://u:p@%s,%s",
      mock_server_get_host_and_port (servers[0]),
      mock_server_get_host_and_port (servers[1]));

   *(uri_str++) = bson_strdup_printf (
      "mongodb://u:p@%s,%s/?replicaSet=rs",
      mock_server_get_host_and_port (servers[0]),
      mock_server_get_host_and_port (servers[1]));

   for (i = 0; i < (sizeof(uri_strs) / sizeof(const char *)); i++) {
      client = mongoc_client_new (uri_strs[i]);
      assert (client);

      collection = mongoc_client_get_collection (client, "test", "test");
      cursor = mongoc_collection_find (collection,
                                       MONGOC_QUERY_NONE,
                                       0,
                                       0,
                                       0,
                                       &query,
                                       NULL,
                                       NULL);

      assert (! mongoc_cursor_next (cursor, &doc));
      assert (mongoc_cursor_error (cursor, &error));
      ASSERT_CMPINT (error.domain, ==, MONGOC_ERROR_SERVER_SELECTION);
      ASSERT_CMPINT (error.code, ==, MONGOC_ERROR_SERVER_SELECTION_FAILURE);

      mongoc_cursor_destroy (cursor);
      mongoc_collection_destroy (collection);
      mongoc_client_destroy (client);
   }

   for (i = 0; i < 2; i++) {
      mock_server_destroy (servers[i]);
   }

   bson_strfreev (uri_strs);
}


typedef enum {
   NO_CONNECT,
   CONNECT,
   RECONNECT
} connection_option_t;


static bool
responder (request_t *request,
           void *data)
{
   if (!strcmp (request->command_name, "foo")) {
      mock_server_replies_simple (request, "{'ok': 1}");
      request_destroy (request);
      return true;
   }

   return false;
}


/* mongoc_set_for_each callback */
static bool
host_equals (void *item,
             void *ctx)
{
   mongoc_server_description_t *sd;
   const char *host_and_port;

   sd = (mongoc_server_description_t *) item;
   host_and_port = (const char *) ctx;

   return !strcasecmp (sd->host.host_and_port, host_and_port);
}


/* CDRIVER-721 catch errors in _mongoc_cluster_destroy */
static void 
test_seed_list (bool rs,
                connection_option_t connection_option,
                bool pooled)
{
   mock_server_t *server;
   mock_server_t *down_servers[3];
   int i;
   char *uri_str;
   mongoc_uri_t *uri;
   mongoc_client_pool_t *pool = NULL;
   mongoc_client_t *client;
   mongoc_topology_t *topology;
   mongoc_topology_description_t *td;
   mongoc_read_prefs_t *primary_pref;
   uint32_t discovered_nodes_len;
   int64_t start;
   int64_t duration_usec;
   bson_t reply;
   bson_error_t error;
   uint32_t id;

   server = mock_server_new ();
   mock_server_run (server);

   for (i = 0; i < 3; i++) {
      down_servers[i] = mock_server_down ();
      mock_server_run (down_servers[i]);
   }

   uri_str = bson_strdup_printf (
      "mongodb://%s,%s,%s,%s",
      mock_server_get_host_and_port (server),
      mock_server_get_host_and_port (down_servers[0]),
      mock_server_get_host_and_port (down_servers[1]),
      mock_server_get_host_and_port (down_servers[2]));

   uri = mongoc_uri_new (uri_str);
   assert (uri);

   if (pooled) {
      /* must be >= minHeartbeatFrequencyMS=500 or the "reconnect"
       * case won't have time to succeed */
      mongoc_uri_set_option_as_int32 (uri, "serverSelectionTimeoutMS", 1000);
   }

   if (rs) {
      mock_server_auto_ismaster (server,
                                 "{'ok': 1,"
                                 " 'ismaster': true,"
                                 " 'setName': 'rs',"
                                 " 'hosts': ['%s']}",
                                 mock_server_get_host_and_port (server));

      mongoc_uri_set_option_as_utf8 (uri, "replicaSet", "rs");
   } else {
      mock_server_auto_ismaster (server,
                                 "{'ok': 1,"
                                 " 'ismaster': true,"
                                 " 'msg': 'isdbgrid'}");
   }

   /* auto-respond to "foo" command */
   mock_server_autoresponds (server, responder, NULL, NULL);

   if (pooled) {
      pool = mongoc_client_pool_new (uri);
      client = mongoc_client_pool_pop (pool);
   } else {
      client = mongoc_client_new_from_uri (uri);
   }

   topology = client->topology;
   td = &topology->description;

   /* a mongos load-balanced connection never removes down nodes */
   discovered_nodes_len = rs ? 1 : 4;

   primary_pref = mongoc_read_prefs_new (MONGOC_READ_PRIMARY);

   if (connection_option == CONNECT || connection_option == RECONNECT) {
      start = bson_get_monotonic_time ();

      /* only localhost:port responds to initial discovery. the other seeds are
       * discarded from replica set topology, but remain for sharded. */
      ASSERT_OR_PRINT (mongoc_client_command_simple (
         client, "test", tmp_bson("{'foo': 1}"),
         primary_pref, &reply, &error), error);

      /* discovery should be quick despite down servers, say < 100ms */
      duration_usec = bson_get_monotonic_time () - start;
      ASSERT_CMPTIME ((int) (duration_usec / 1000), 100);

      bson_destroy (&reply);

      ASSERT_CMPINT (discovered_nodes_len, ==, (int) td->servers->items_len);

      if (rs) {
         ASSERT_CMPINT (td->type, ==, MONGOC_TOPOLOGY_RS_WITH_PRIMARY);
      } else {
         ASSERT_CMPINT (td->type, ==, MONGOC_TOPOLOGY_SHARDED);
      }

      if (pooled) {
         /* nodes created on demand when we use servers for actual operations */
         ASSERT_CMPINT ((int) client->cluster.nodes->items_len, ==, 1);
      }
   }

   if (connection_option == RECONNECT) {
      id = mongoc_set_find_id (td->servers,
                               host_equals,
                               (void *) mock_server_get_host_and_port (server));
      ASSERT_CMPINT (id, !=, 0);
      mongoc_topology_invalidate_server (topology, id, NULL);
      if (rs) {
         ASSERT_CMPINT (td->type, ==, MONGOC_TOPOLOGY_RS_NO_PRIMARY);
      } else {
         ASSERT_CMPINT (td->type, ==, MONGOC_TOPOLOGY_SHARDED);
      }

      ASSERT_OR_PRINT (mongoc_client_command_simple (
         client, "test", tmp_bson("{'foo': 1}"),
         primary_pref, &reply, &error), error);

      /* client waited for min heartbeat to pass before reconnecting, then
       * reconnected quickly despite down servers, say < 100ms later */
      duration_usec = bson_get_monotonic_time () - start;
      ASSERT_CMPTIME ((int) (duration_usec / 1000),
                      MONGOC_TOPOLOGY_MIN_HEARTBEAT_FREQUENCY_MS + 100);

      bson_destroy (&reply);

      ASSERT_CMPINT (discovered_nodes_len, ==, (int) td->servers->items_len);

      if (pooled) {
         ASSERT_CMPINT ((int) client->cluster.nodes->items_len, ==, 1);
      }
   }

   /* testing for crashes like CDRIVER-721 */

   if (pooled) {
      mongoc_client_pool_push (pool, client);
      mongoc_client_pool_destroy (pool);
   } else {
      mongoc_client_destroy (client);
   }

   mongoc_read_prefs_destroy (primary_pref);
   mongoc_uri_destroy (uri);
   bson_free (uri_str);

   for (i = 0; i < 3; i++) {
      mock_server_destroy (down_servers[i]);
   }

   mock_server_destroy (server);
}


static void
test_rs_seeds_no_connect_single (void)
{
   test_seed_list (true, NO_CONNECT, false);
}


static void
test_rs_seeds_no_connect_pooled (void)
{
   test_seed_list (true, NO_CONNECT, true);
}


static void
test_rs_seeds_connect_single (void)
{
   test_seed_list (true, CONNECT, false);
}

static void
test_rs_seeds_connect_pooled (void)
{
   test_seed_list (true, CONNECT, true);
}


static void
test_rs_seeds_reconnect_single (void)
{
   test_seed_list (true, RECONNECT, false);
}


static void
test_rs_seeds_reconnect_pooled (void)
{
   test_seed_list (true, RECONNECT, true);
}


static void
test_mongos_seeds_no_connect_single (void)
{
   test_seed_list (false, NO_CONNECT, false);
}


static void
test_mongos_seeds_no_connect_pooled (void)
{
   test_seed_list (false, NO_CONNECT, true);
}


static void
test_mongos_seeds_connect_single (void)
{
   test_seed_list (false, CONNECT, false);
}


static void
test_mongos_seeds_connect_pooled (void)
{
   test_seed_list (false, CONNECT, true);
}


static void
test_mongos_seeds_reconnect_single (void)
{
   test_seed_list (false, RECONNECT, false);
}


static void
test_mongos_seeds_reconnect_pooled (void)
{
   test_seed_list (false, RECONNECT, true);
}


static void
test_recovering (void)
{
   mock_server_t *server;
   mongoc_uri_t *uri;
   mongoc_client_t *client;
   mongoc_read_mode_t read_mode;
   mongoc_read_prefs_t *prefs;
   bson_error_t error;

   server = mock_server_new ();
   mock_server_run (server);

   /* server is "recovering": not master, not secondary */
   mock_server_auto_ismaster (server,
                              "{'ok': 1,"
                              " 'ismaster': false,"
                              " 'secondary': false,"
                              " 'setName': 'rs',"
                              " 'hosts': ['%s']}",
                              mock_server_get_host_and_port (server));

   uri = mongoc_uri_copy (mock_server_get_uri (server));
   mongoc_uri_set_option_as_utf8 (uri, "replicaSet", "rs");
   client = mongoc_client_new_from_uri (uri);
   prefs = mongoc_read_prefs_new (MONGOC_READ_PRIMARY);

   /* recovering member matches no read mode */
   for (read_mode = MONGOC_READ_PRIMARY;
        read_mode <= MONGOC_READ_NEAREST;
        read_mode++) {
      mongoc_read_prefs_set_mode (prefs, read_mode);
      assert (!mongoc_topology_select (client->topology,
                                       MONGOC_SS_READ,
                                       prefs, &error));
   }

   mongoc_read_prefs_destroy (prefs);
   mongoc_client_destroy (client);
   mongoc_uri_destroy (uri);
   mock_server_destroy (server);
}


static void
test_server_status (void)
{
   mongoc_client_t *client;
   bson_error_t error;
   bson_iter_t iter;
   bson_t reply;

   client = test_framework_client_new ();
   assert (client);

   ASSERT_OR_PRINT (mongoc_client_get_server_status (client, NULL,
                                                     &reply, &error), error);

   assert (bson_iter_init_find (&iter, &reply, "host"));
   assert (bson_iter_init_find (&iter, &reply, "version"));
   assert (bson_iter_init_find (&iter, &reply, "ok"));

   bson_destroy (&reply);

   mongoc_client_destroy (client);
}


static void
test_get_database_names (void)
{
   mock_server_t *server = mock_server_with_autoismaster (0);
   mongoc_client_t *client;
   bson_error_t error;
   future_t *future;
   request_t *request;
   char **names;

   mock_server_run (server);
   client = mongoc_client_new_from_uri (mock_server_get_uri (server));
   future = future_client_get_database_names (client, &error);
   request = mock_server_receives_command (server,
                                            "admin",
                                            MONGOC_QUERY_SLAVE_OK,
                                            "{'listDatabases': 1}");
   mock_server_replies (
         request, 0, 0, 0, 1,
         "{'ok': 1.0, 'databases': [{'name': 'a'}, {'name': 'local'}]}");
   names = future_get_char_ptr_ptr (future);
   assert (!strcmp(names[0], "a"));
   assert (!strcmp(names[1], "local"));
   assert (NULL == names[2]);

   bson_strfreev (names);
   request_destroy (request);
   future_destroy (future);

   future = future_client_get_database_names (client, &error);
   request = mock_server_receives_command (server,
                                            "admin",
                                            MONGOC_QUERY_SLAVE_OK,
                                            "{'listDatabases': 1}");
   mock_server_replies (
         request, 0, 0, 0, 1,
         "{'ok': 0.0, 'code': 17, 'errmsg': 'err'}");

   names = future_get_char_ptr_ptr (future);
   assert (!names);
   ASSERT_CMPINT (MONGOC_ERROR_QUERY, ==, error.domain);
   ASSERT_CMPSTR ("err", error.message);

   request_destroy (request);
   future_destroy (future);
   mongoc_client_destroy (client);
   mock_server_destroy (server);
}


static void
test_mongoc_client_ipv6 (void)
{
   mongoc_client_t *client;
   bson_error_t error;
   bson_iter_t iter;
   bson_t reply;

   client = mongoc_client_new ("mongodb://[::1]/");
   assert (client);

   ASSERT_OR_PRINT (mongoc_client_get_server_status (client, NULL,
                                                     &reply, &error), error);

   assert (bson_iter_init_find (&iter, &reply, "host"));
   assert (bson_iter_init_find (&iter, &reply, "version"));
   assert (bson_iter_init_find (&iter, &reply, "ok"));

   bson_destroy (&reply);

   mongoc_client_destroy (client);
}


static void
test_mongoc_client_unix_domain_socket (void *context)
{
   mongoc_client_t *client;
   bson_error_t error;
   char *uri_str;
   bson_iter_t iter;
   bson_t reply;

   uri_str = test_framework_get_unix_domain_socket_uri_str ();
   client = mongoc_client_new (uri_str);
   test_framework_set_ssl_opts (client);

   assert (client);

   ASSERT_OR_PRINT (mongoc_client_get_server_status (client, NULL,
                                                     &reply, &error), error);

   assert (bson_iter_init_find (&iter, &reply, "host"));
   assert (bson_iter_init_find (&iter, &reply, "version"));
   assert (bson_iter_init_find (&iter, &reply, "ok"));

   bson_destroy (&reply);
   mongoc_client_destroy (client);
   bson_free (uri_str);
}


static void
test_mongoc_client_mismatched_me (void)
{
   mock_server_t *server;
   mongoc_uri_t *uri;
   mongoc_client_t *client;
   mongoc_read_prefs_t *prefs;
   bson_error_t error;
   future_t *future;
   request_t *request;
   char *reply;

   server = mock_server_new ();
   mock_server_run (server);
   uri = mongoc_uri_copy (mock_server_get_uri (server));
   mongoc_uri_set_option_as_utf8 (uri, "replicaSet", "rs");
   client = mongoc_client_new_from_uri (uri);
   prefs = mongoc_read_prefs_new (MONGOC_READ_SECONDARY);

   /* any operation should fail with server selection error */
   future = future_client_command_simple (client,
                                          "admin",
                                          tmp_bson ("{'ping': 1}"),
                                          prefs,
                                          NULL,
                                          &error);

   request = mock_server_receives_ismaster (server);
   reply = bson_strdup_printf (
      "{'ok': 1,"
      " 'setName': 'rs',"
      " 'ismaster': false,"
      " 'secondary': true,"
      " 'me': 'foo.com',"  /* mismatched "me" field */
      " 'hosts': ['%s']}",
      mock_server_get_host_and_port (server));

   mock_server_replies_simple (request, reply);

   assert (!future_get_bool (future));
   ASSERT_ERROR_CONTAINS (error,
                          MONGOC_ERROR_SERVER_SELECTION,
                          MONGOC_ERROR_SERVER_SELECTION_FAILURE,
                          "No suitable servers");

   bson_free (reply);
   request_destroy (request);
   future_destroy (future);
   mongoc_read_prefs_destroy (prefs);
   mongoc_client_destroy (client);
   mongoc_uri_destroy (uri);
   mock_server_destroy (server);
}


#ifdef MONGOC_ENABLE_SSL
static void
_test_mongoc_client_ssl_opts (bool pooled)
{
   char *host;
   uint16_t port;
   char *uri_str;
   char *uri_str_auth;
   char *uri_str_auth_ssl;
   mongoc_uri_t *uri;
   const mongoc_ssl_opt_t *ssl_opts;
   mongoc_client_pool_t *pool = NULL;
   mongoc_client_t *client;
   bool ret;
   bson_error_t error;
   int add_ssl_to_uri;

   host = test_framework_get_host ();
   port = test_framework_get_port ();
   uri_str = bson_strdup_printf (
      "mongodb://%s:%d/?serverSelectionTimeoutMS=1000",
      host, port);

   uri_str_auth = test_framework_add_user_password_from_env (uri_str);
   uri_str_auth_ssl = bson_strdup_printf ("%s&ssl=true", uri_str_auth);

   ssl_opts = test_framework_get_ssl_opts ();

   /* client uses SSL once SSL options are set, regardless of "ssl=true" */
   for (add_ssl_to_uri = 0; add_ssl_to_uri < 2; add_ssl_to_uri++) {

      if (add_ssl_to_uri) {
         uri = mongoc_uri_new (uri_str_auth_ssl);
      } else {
         uri = mongoc_uri_new (uri_str_auth);
      }

      if (pooled) {
         pool = mongoc_client_pool_new (uri);
         mongoc_client_pool_set_ssl_opts (pool, ssl_opts);
         client = mongoc_client_pool_pop (pool);
      } else {
         client = mongoc_client_new_from_uri (uri);
         mongoc_client_set_ssl_opts (client, ssl_opts);
      }

      /* any operation */
      ret = mongoc_client_command_simple (client, "admin",
                                          tmp_bson ("{'ping': 1}"), NULL,
                                          NULL, &error);

      if (test_framework_get_ssl ()) {
         ASSERT_OR_PRINT (ret, error);
      } else {
         /* TODO: CDRIVER-936 check the err msg has "SSL handshake failed" */
         ASSERT (!ret);
         ASSERT_CMPINT (MONGOC_ERROR_SERVER_SELECTION, ==, error.domain);
      }

      if (pooled) {
         mongoc_client_pool_push (pool, client);
         mongoc_client_pool_destroy (pool);
      } else {
         mongoc_client_destroy (client);
      }

      mongoc_uri_destroy (uri);
   }

   bson_free (uri_str_auth_ssl);
   bson_free (uri_str_auth);
   bson_free (uri_str);
   bson_free (host);
};


static void
test_ssl_single (void)
{
   _test_mongoc_client_ssl_opts (false);
}


static void
test_ssl_pooled (void)
{
   _test_mongoc_client_ssl_opts (true);
}
#else
/* MONGOC_ENABLE_SSL is not defined */
static void
test_mongoc_client_ssl_disabled (void)
{
   capture_logs (true);
   ASSERT (NULL == mongoc_client_new ("mongodb://host/?ssl=true"));
}
#endif


static void
_test_mongoc_client_get_description (bool pooled)
{
   mongoc_client_t *client;
   mongoc_client_pool_t *pool = NULL;
   mongoc_collection_t *collection;
   mongoc_cursor_t *cursor;
   const bson_t *doc;
   uint32_t server_id;
   mongoc_server_description_t *sd;
   mongoc_host_list_t host;

   if (pooled) {
      pool = test_framework_client_pool_new ();
      client = mongoc_client_pool_pop (pool);
   } else {
      client = test_framework_client_new ();
   }

   /* bad server_id handled correctly */
   ASSERT (NULL == mongoc_client_get_server_description (client, 1234));

   collection = get_test_collection (client, "test_mongoc_client_description");
   cursor = mongoc_collection_find (collection, MONGOC_QUERY_NONE, 0, 0, 0,
                                    tmp_bson ("{}"), NULL, NULL);
   ASSERT (!mongoc_cursor_next (cursor, &doc));
   server_id = mongoc_cursor_get_hint (cursor);
   ASSERT (0 != server_id);
   sd = mongoc_client_get_server_description (client, server_id);
   ASSERT (sd);
   mongoc_cursor_get_host (cursor, &host);
   ASSERT (_mongoc_host_list_equal (&host,
                                    mongoc_server_description_host (sd)));

   mongoc_server_description_destroy (sd);
   mongoc_cursor_destroy (cursor);
   mongoc_collection_destroy (collection);

   if (pooled) {
      mongoc_client_pool_push (pool, client);
      mongoc_client_pool_destroy (pool);
   } else {
      mongoc_client_destroy (client);
   }
}


static void
test_mongoc_client_get_description_single (void)
{
   _test_mongoc_client_get_description (false);
}


static void
test_mongoc_client_get_description_pooled (void)
{
   _test_mongoc_client_get_description (true);
}


static void
test_mongoc_client_descriptions (void)
{
   mongoc_client_t *client;
   mongoc_client_pool_t *pool;
   mongoc_server_description_t **sds;
   size_t n, expected_n;
   bson_error_t error;
   bool r;
   bson_t *ping = tmp_bson ("{'ping': 1}");
   int64_t start;

   expected_n = test_framework_server_count ();

   /*
    * single-threaded
    */
   client = test_framework_client_new ();

   /* before connecting */
   sds = mongoc_client_get_server_descriptions (client, &n);
   ASSERT_CMPSIZE_T (n, ==, (size_t) 0);
   bson_free (sds);

   /* connect */
   r = mongoc_client_command_simple (client, "db", ping, NULL, NULL, &error);
   ASSERT_OR_PRINT (r, error);
   sds = mongoc_client_get_server_descriptions (client, &n);
   ASSERT_CMPSIZE_T (n, ==, expected_n);

   mongoc_server_descriptions_destroy_all (sds, n);
   mongoc_client_destroy (client);

   /*
    * pooled
    */
   pool = test_framework_client_pool_new ();
   client = mongoc_client_pool_pop (pool);

   /* wait for background thread to discover all members */
   start = bson_get_monotonic_time ();
   do {
      _mongoc_usleep (1000);
      if (bson_get_monotonic_time() - start > 1000 * 1000) {
         MONGOC_ERROR (
            "still have %zu descriptions, not expected %zu, after 1 sec\n",
            n, expected_n);
         abort ();
      }

      sds = mongoc_client_get_server_descriptions (client, &n);
      mongoc_server_descriptions_destroy_all (sds, n);
   } while (n != expected_n);

   mongoc_client_pool_push (pool, client);
   mongoc_client_pool_destroy (pool);
}


static void
_test_mongoc_client_select_server (bool pooled)
{
   mongoc_client_t *client;
   mongoc_client_pool_t *pool = NULL;
   mongoc_server_description_t *sd;
   const char *server_type;
   bson_error_t error;
   mongoc_read_prefs_t *prefs;

   if (pooled) {
      pool = test_framework_client_pool_new ();
      client = mongoc_client_pool_pop (pool);
   } else {
      client = test_framework_client_new ();
   }

   sd = mongoc_client_select_server (client,
                                     true, /* for writes */
                                     NULL,
                                     &error);

   ASSERT (sd);
   server_type = mongoc_server_description_type (sd);
   ASSERT (!strcmp (server_type, "Standalone") ||
           !strcmp (server_type, "RSPrimary") ||
           !strcmp (server_type, "Mongos"));

   mongoc_server_description_destroy (sd);
   sd = mongoc_client_select_server (client,
                                     false, /* for reads */
                                     NULL,
                                     &error);

   ASSERT (sd);
   server_type = mongoc_server_description_type (sd);
   ASSERT (!strcmp (server_type, "Standalone") ||
           !strcmp (server_type, "RSPrimary") ||
           !strcmp (server_type, "Mongos"));

   mongoc_server_description_destroy (sd);
   prefs = mongoc_read_prefs_new (MONGOC_READ_SECONDARY);
   sd = mongoc_client_select_server (client,
                                     false, /* for reads */
                                     prefs,
                                     &error);

   ASSERT (sd);
   server_type = mongoc_server_description_type (sd);
   ASSERT (!strcmp (server_type, "Standalone") ||
           !strcmp (server_type, "RSSecondary") ||
           !strcmp (server_type, "Mongos"));

   mongoc_server_description_destroy (sd);
   mongoc_read_prefs_destroy (prefs);

   if (pooled) {
      mongoc_client_pool_push (pool, client);
      mongoc_client_pool_destroy (pool);
   } else {
      mongoc_client_destroy (client);
   }
}


static void
test_mongoc_client_select_server_single (void)
{
   _test_mongoc_client_select_server (false);
}


static void
test_mongoc_client_select_server_pooled (void)
{
   _test_mongoc_client_select_server (true);
}


static void
_test_mongoc_client_select_server_error (bool pooled)
{
   mongoc_uri_t *uri = NULL;
   mongoc_client_pool_t *pool = NULL;
   mongoc_client_t *client;
   mongoc_server_description_t *sd;
   bson_error_t error;
   mongoc_read_prefs_t *prefs;
   const char *server_type;

   if (pooled) {
      uri = test_framework_get_uri ();
      mongoc_uri_set_option_as_int32 (uri, "serverSelectionTimeoutMS", 1000);
      pool = mongoc_client_pool_new (uri);
      test_framework_set_pool_ssl_opts (pool);
      client = mongoc_client_pool_pop (pool);
   } else {
      client = test_framework_client_new ();
      test_framework_set_ssl_opts (client);
   }

   prefs = mongoc_read_prefs_new (MONGOC_READ_SECONDARY);
   mongoc_read_prefs_set_tags (prefs, tmp_bson ("[{'does-not-exist': 'x'}]"));
   sd = mongoc_client_select_server (client,
                                     true, /* for writes */
                                     prefs,
                                     &error);

   ASSERT (!sd);
   ASSERT_ERROR_CONTAINS (error,
                          MONGOC_ERROR_SERVER_SELECTION,
                          MONGOC_ERROR_SERVER_SELECTION_FAILURE,
                          "Cannot use read preference");

   sd = mongoc_client_select_server (client,
                                     false, /* for reads */
                                     prefs,
                                     &error);

   /* Server Selection Spec: "With topology type Single, the single server is
    * always suitable for reads if it is available." */
   if (client->topology->description.type == MONGOC_TOPOLOGY_SINGLE) {
      ASSERT (sd);
      server_type = mongoc_server_description_type (sd);
      ASSERT (!strcmp (server_type, "Standalone") ||
              !strcmp (server_type, "Mongos"));
      mongoc_server_description_destroy (sd);
   } else {
      ASSERT (!sd);
      ASSERT_CMPINT (error.domain, ==, MONGOC_ERROR_SERVER_SELECTION);
      ASSERT_CMPINT (error.code, ==, MONGOC_ERROR_SERVER_SELECTION_FAILURE);
   }

   mongoc_read_prefs_destroy (prefs);

   if (pooled) {
      mongoc_client_pool_push (pool, client);
      mongoc_client_pool_destroy (pool);
      mongoc_uri_destroy (uri);
   } else {
      mongoc_client_destroy (client);
   }
}


static void
test_mongoc_client_select_server_error_single (void)
{
   _test_mongoc_client_select_server_error (false);
}


static void
test_mongoc_client_select_server_error_pooled (void)
{
   _test_mongoc_client_select_server_error (true);
}


#ifdef MONGOC_ENABLE_SSL
static bool
_cmd (mock_server_t   *server,
      mongoc_client_t *client,
      bool             server_replies,
      bson_error_t    *error)
{
   future_t *future;
   request_t *request;
   bool r;

   future = future_client_command_simple (client, "db", tmp_bson ("{'cmd': 1}"),
                                          NULL, NULL, error);
   request = mock_server_receives_command (server, "db", MONGOC_QUERY_SLAVE_OK,
                                           NULL);
   ASSERT (request);

   if (server_replies) {
      mock_server_replies_simple (request, "{'ok': 1}");
   } else {
      mock_server_hangs_up (request);
   }

   r = future_get_bool (future);

   future_destroy (future);
   request_destroy (request);

   return r;
}



static void
_test_ssl_reconnect (bool pooled)
{
   mongoc_uri_t *uri;
   mock_server_t *server;
   mongoc_ssl_opt_t client_opts = { 0 };
   mongoc_ssl_opt_t server_opts = { 0 };
   mongoc_client_pool_t *pool = NULL;
   mongoc_client_t *client;
   bson_error_t error;
   future_t *future;

   client_opts.ca_file = CAFILE;

   server_opts.ca_file = CAFILE;
   server_opts.pem_file = PEMFILE_LOCALHOST;

   server = mock_server_with_autoismaster (0);
   mock_server_set_ssl_opts (server, &server_opts);
   mock_server_run (server);

   uri = mongoc_uri_copy (mock_server_get_uri (server));
   mongoc_uri_set_option_as_int32 (uri, "serverSelectionTimeoutMS", 100);

   if (pooled) {
      capture_logs (true);
      pool = mongoc_client_pool_new (uri);
      mongoc_client_pool_set_ssl_opts (pool, &client_opts);
      client = mongoc_client_pool_pop (pool);
   } else {
      client = mongoc_client_new_from_uri (uri);
      mongoc_client_set_ssl_opts (client, &client_opts);
   }

   ASSERT_OR_PRINT (_cmd (server, client, true /* server replies */, &error),
                    error);

   /* man-in-the-middle: hostname switches from 127.0.0.1 to mongodb.com */
   server_opts.pem_file = PEMFILE_NOPASS;
   mock_server_set_ssl_opts (server, &server_opts);

   /* server closes connections */

   ASSERT (!_cmd (server, client, false /* server hangs up */, &error));
   if (pooled) {
      ASSERT_CAPTURED_LOG ("failed to write data because server closed the connection",
                           MONGOC_LOG_LEVEL_WARNING,
                           "Failure to buffer 4 bytes: Failed to buffer 4 bytes within 10000 milliseconds");
   }

   /* next operation comes on a new connection, server verification fails */
   future = future_client_command_simple (client, "db", tmp_bson ("{'cmd': 1}"),
                                          NULL, NULL, &error);
   ASSERT (!future_get_bool (future));
   ASSERT_ERROR_CONTAINS (error,
                          MONGOC_ERROR_STREAM,
                          MONGOC_ERROR_STREAM_SOCKET,
                          "Failed to verify peer certificate");

   if (pooled) {
      mongoc_client_pool_push (pool, client);
      mongoc_client_pool_destroy (pool);
   } else {
      mongoc_client_destroy (client);
   }

   future_destroy (future);
   mock_server_destroy (server);
   mongoc_uri_destroy (uri);
}


static void
test_ssl_reconnect_single (void)
{
   _test_ssl_reconnect (false);
}


static void
test_ssl_reconnect_pooled (void)
{
   _test_ssl_reconnect (true);
}
#endif


void
test_client_install (TestSuite *suite)
{
#ifdef TODO_CDRIVER_689
   TestSuite_Add (suite, "/Client/wire_version", test_wire_version);
#endif
   if (getenv ("MONGOC_CHECK_IPV6")) {
      /* try to validate ipv6 too */
      TestSuite_Add (suite, "/Client/ipv6", test_mongoc_client_ipv6);
   }

   TestSuite_AddFull (suite, "/Client/authenticate",
                      test_mongoc_client_authenticate, NULL, NULL,
                      test_framework_skip_if_no_auth);
   TestSuite_AddFull (suite, "/Client/authenticate_failure",
                      test_mongoc_client_authenticate_failure, NULL, NULL,
                      test_framework_skip_if_no_auth);
   TestSuite_AddFull (suite, "/Client/authenticate_timeout",
                      test_mongoc_client_authenticate_timeout, NULL, NULL,
                      test_framework_skip_if_no_auth);
   TestSuite_Add (suite, "/Client/command", test_mongoc_client_command);
   TestSuite_Add (suite, "/Client/command_secondary", test_mongoc_client_command_secondary);
   TestSuite_Add (suite, "/Client/command/read_prefs/simple/single", test_command_simple_read_prefs_single);
   TestSuite_Add (suite, "/Client/command/read_prefs/simple/pooled", test_command_simple_read_prefs_pooled);
   TestSuite_Add (suite, "/Client/command/read_prefs/single", test_command_read_prefs_single);
   TestSuite_Add (suite, "/Client/command/read_prefs/pooled", test_command_read_prefs_pooled);
   TestSuite_Add (suite, "/Client/command_not_found/cursor", test_command_not_found);
   TestSuite_Add (suite, "/Client/command_not_found/simple", test_command_not_found_simple);
   TestSuite_Add (suite, "/Client/unavailable_seeds", test_unavailable_seeds);
   TestSuite_Add (suite, "/Client/rs_seeds_no_connect/single", test_rs_seeds_no_connect_single);
   TestSuite_Add (suite, "/Client/rs_seeds_no_connect/pooled", test_rs_seeds_no_connect_pooled);
   TestSuite_Add (suite, "/Client/rs_seeds_connect/single", test_rs_seeds_connect_single);
   TestSuite_Add (suite, "/Client/rs_seeds_connect/pooled", test_rs_seeds_connect_pooled);
   TestSuite_Add (suite, "/Client/rs_seeds_reconnect/single", test_rs_seeds_reconnect_single);
   TestSuite_Add (suite, "/Client/rs_seeds_reconnect/pooled", test_rs_seeds_reconnect_pooled);
   TestSuite_Add (suite, "/Client/mongos_seeds_no_connect/single", test_mongos_seeds_no_connect_single);
   TestSuite_Add (suite, "/Client/mongos_seeds_no_connect/pooled", test_mongos_seeds_no_connect_pooled);
   TestSuite_Add (suite, "/Client/mongos_seeds_connect/single", test_mongos_seeds_connect_single);
   TestSuite_Add (suite, "/Client/mongos_seeds_connect/pooled", test_mongos_seeds_connect_pooled);
   TestSuite_Add (suite, "/Client/mongos_seeds_reconnect/single", test_mongos_seeds_reconnect_single);
   TestSuite_Add (suite, "/Client/mongos_seeds_reconnect/pooled", test_mongos_seeds_reconnect_pooled);
   TestSuite_Add (suite, "/Client/recovering", test_recovering);
   TestSuite_Add (suite, "/Client/server_status", test_server_status);
   TestSuite_Add (suite, "/Client/database_names", test_get_database_names);
   TestSuite_AddFull (suite, "/Client/connect/uds", test_mongoc_client_unix_domain_socket, NULL, NULL, test_framework_skip_if_no_uds);
   TestSuite_Add (suite, "/Client/mismatched_me", test_mongoc_client_mismatched_me);

#ifdef TODO_CDRIVER_689
   TestSuite_Add (suite, "/Client/wire_version", test_wire_version);
#endif

#ifdef MONGOC_ENABLE_SSL
   TestSuite_Add (suite, "/Client/ssl_opts/single", test_ssl_single);
   TestSuite_Add (suite, "/Client/ssl_opts/pooled", test_ssl_pooled);
<<<<<<< HEAD
   TestSuite_Add (suite, "/Client/ssl/reconnect/single",
                  test_ssl_reconnect_single);
   TestSuite_Add (suite, "/Client/ssl/reconnect/pooled",
                  test_ssl_reconnect_pooled);
#elif defined(MONGOC_ENABLE_SECURE_TRANSPORT)
=======
>>>>>>> 3d8cf861
#else
   TestSuite_Add (suite, "/Client/ssl_disabled", test_mongoc_client_ssl_disabled);
#endif

   TestSuite_Add (suite, "/Client/get_description/single", test_mongoc_client_get_description_single);
   TestSuite_Add (suite, "/Client/get_description/pooled", test_mongoc_client_get_description_pooled);
   TestSuite_Add (suite, "/Client/descriptions", test_mongoc_client_descriptions);
   TestSuite_Add (suite, "/Client/select_server/single", test_mongoc_client_select_server_single);
   TestSuite_Add (suite, "/Client/select_server/pooled", test_mongoc_client_select_server_pooled);
   TestSuite_Add (suite, "/Client/select_server/err/single", test_mongoc_client_select_server_error_single);
   TestSuite_Add (suite, "/Client/select_server/err/pooled", test_mongoc_client_select_server_error_pooled);
}<|MERGE_RESOLUTION|>--- conflicted
+++ resolved
@@ -1683,14 +1683,11 @@
 #ifdef MONGOC_ENABLE_SSL
    TestSuite_Add (suite, "/Client/ssl_opts/single", test_ssl_single);
    TestSuite_Add (suite, "/Client/ssl_opts/pooled", test_ssl_pooled);
-<<<<<<< HEAD
    TestSuite_Add (suite, "/Client/ssl/reconnect/single",
                   test_ssl_reconnect_single);
    TestSuite_Add (suite, "/Client/ssl/reconnect/pooled",
                   test_ssl_reconnect_pooled);
 #elif defined(MONGOC_ENABLE_SECURE_TRANSPORT)
-=======
->>>>>>> 3d8cf861
 #else
    TestSuite_Add (suite, "/Client/ssl_disabled", test_mongoc_client_ssl_disabled);
 #endif
