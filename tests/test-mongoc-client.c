--- conflicted
+++ resolved
@@ -1,6 +1,5 @@
 #include <fcntl.h>
 #include <mongoc.h>
-#include <mongoc-cluster-private.h>
 
 #include "mongoc-cursor-private.h"
 #include "mongoc-client-private.h"
@@ -256,10 +255,6 @@
 
    mongoc_cursor_destroy (cursor);
    mongoc_collection_destroy (collection);
-<<<<<<< HEAD
-=======
-   mock_server_quit (server);
->>>>>>> a74550fe
    mongoc_client_destroy (client);
    mock_server_destroy (server);
 }
@@ -334,11 +329,7 @@
    mongoc_cursor_destroy (cursor);
    mongoc_collection_destroy (collection);
    mongoc_client_destroy (client);
-<<<<<<< HEAD
    mock_server_destroy (server);
-=======
-   mock_server_quit (server);
->>>>>>> a74550fe
    bson_destroy (&b);
 }
 
@@ -920,6 +911,13 @@
 void
 test_client_install (TestSuite *suite)
 {
+   bool local;
+   local = !getenv ("MONGOC_DISABLE_MOCK_SERVER");
+
+   if (!local) {
+      TestSuite_Add (suite, "/Client/wire_version", test_wire_version);
+      TestSuite_Add (suite, "/Client/read_prefs", test_mongoc_client_read_prefs);
+   }
    if (getenv ("MONGOC_CHECK_IPV6")) {
       /* try to validate ipv6 too */
       TestSuite_Add (suite, "/Client/ipv6", test_mongoc_client_ipv6);
